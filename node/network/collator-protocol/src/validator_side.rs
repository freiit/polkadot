// Copyright 2020 Parity Technologies (UK) Ltd.
// This file is part of Polkadot.

// Polkadot is free software: you can redistribute it and/or modify
// it under the terms of the GNU General Public License as published by
// the Free Software Foundation, either version 3 of the License, or
// (at your option) any later version.

// Polkadot is distributed in the hope that it will be useful,
// but WITHOUT ANY WARRANTY; without even the implied warranty of
// MERCHANTABILITY or FITNESS FOR A PARTICULAR PURPOSE.  See the
// GNU General Public License for more details.

// You should have received a copy of the GNU General Public License
// along with Polkadot.  If not, see <http://www.gnu.org/licenses/>.

<<<<<<< HEAD
use std::{collections::{HashMap, HashSet}, time::Duration, task::Poll, sync::Arc};

use futures::{
	channel::oneshot, future::BoxFuture, stream::FuturesUnordered, FutureExt, StreamExt,
};
=======
use std::{collections::{HashMap, HashSet}, sync::Arc, task::Poll};

use futures::{FutureExt, channel::oneshot, future::{Fuse, FusedFuture, BoxFuture}};
use always_assert::never;
>>>>>>> f589b6fb

use polkadot_node_network_protocol::{
	v1 as protocol_v1, OurView, PeerId, RequestId, UnifiedReputationChange as Rep, View,
};
use polkadot_node_primitives::{SignedFullStatement, Statement};
use polkadot_node_subsystem_util::{
	metrics::{self, prometheus},
	TimeoutExt as _,
};
use polkadot_primitives::v1::{CandidateReceipt, CollatorId, Hash, Id as ParaId, PoV};
use polkadot_subsystem::{
	jaeger,
	messages::{
<<<<<<< HEAD
		AllMessages, CandidateSelectionMessage, CollatorProtocolMessage, NetworkBridgeEvent,
		NetworkBridgeMessage,
=======
		AllMessages, CandidateSelectionMessage, CollatorProtocolMessage, NetworkBridgeMessage,
		NetworkBridgeEvent, IfDisconnected,
>>>>>>> f589b6fb
	},
	FromOverseer, OverseerSignal, PerLeafSpan, SubsystemContext,
};
<<<<<<< HEAD
=======
use polkadot_node_network_protocol::{
	OurView, PeerId, UnifiedReputationChange as Rep, View,
	request_response::{OutgoingRequest, Requests, request::{Recipient, RequestError}}, v1 as protocol_v1
};
use polkadot_node_network_protocol::request_response::v1::{CollationFetchingRequest, CollationFetchingResponse};
use polkadot_node_network_protocol::request_response as req_res;
use polkadot_node_subsystem_util::metrics::{self, prometheus};
use polkadot_node_primitives::{Statement, SignedFullStatement};
>>>>>>> f589b6fb

use super::{modify_reputation, Result, LOG_TARGET};

const COST_UNEXPECTED_MESSAGE: Rep = Rep::CostMinor("An unexpected message");
/// Message could not be decoded properly.
const COST_CORRUPTED_MESSAGE: Rep = Rep::CostMinor("Message was corrupt");
/// Network errors that originated at the remote host should have same cost as timeout.
const COST_NETWORK_ERROR: Rep = Rep::CostMinor("Some network error");
const COST_REQUEST_TIMED_OUT: Rep = Rep::CostMinor("A collation request has timed out");
const COST_REPORT_BAD: Rep = Rep::CostMajor("A collator was reported by another subsystem");
const COST_INVALID_SIGNATURE: Rep = Rep::Malicious("Invalid network message signature");
const BENEFIT_NOTIFY_GOOD: Rep = Rep::BenefitMinor("A collator was noted good by another subsystem");

#[derive(Clone, Default)]
pub struct Metrics(Option<MetricsInner>);


impl Metrics {
	fn on_request(&self, succeeded: std::result::Result<(), ()>) {
		if let Some(metrics) = &self.0 {
			match succeeded {
				Ok(()) => metrics.collation_requests.with_label_values(&["succeeded"]).inc(),
				Err(()) => metrics.collation_requests.with_label_values(&["failed"]).inc(),
			}
		}
	}

	/// Provide a timer for `process_msg` which observes on drop.
	fn time_process_msg(&self) -> Option<metrics::prometheus::prometheus::HistogramTimer> {
		self.0.as_ref().map(|metrics| metrics.process_msg.start_timer())
	}

	/// Provide a timer for `handle_collation_request_result` which observes on drop.
	fn time_handle_collation_request_result(&self) -> Option<metrics::prometheus::prometheus::HistogramTimer> {
		self.0.as_ref().map(|metrics| metrics.handle_collation_request_result.start_timer())
	}
}

#[derive(Clone)]
struct MetricsInner {
	collation_requests: prometheus::CounterVec<prometheus::U64>,
	process_msg: prometheus::Histogram,
	handle_collation_request_result: prometheus::Histogram,
}

impl metrics::Metrics for Metrics {
	fn try_register(registry: &prometheus::Registry)
		-> std::result::Result<Self, prometheus::PrometheusError>
	{
		let metrics = MetricsInner {
			collation_requests: prometheus::register(
				prometheus::CounterVec::new(
					prometheus::Opts::new(
						"parachain_collation_requests_total",
						"Number of collations requested from Collators.",
					),
					&["success"],
				)?,
				registry,
			)?,
			process_msg: prometheus::register(
				prometheus::Histogram::with_opts(
					prometheus::HistogramOpts::new(
						"parachain_collator_protocol_validator_process_msg",
						"Time spent within `collator_protocol_validator::process_msg`",
					)
				)?,
				registry,
			)?,
			handle_collation_request_result: prometheus::register(
				prometheus::Histogram::with_opts(
					prometheus::HistogramOpts::new(
						"parachain_collator_protocol_validator_handle_collation_request_result",
						"Time spent within `collator_protocol_validator::handle_collation_request_result`",
					)
				)?,
				registry,
			)?,
		};

		Ok(Metrics(Some(metrics)))
	}
}

struct PerRequest {
	/// Responses from collator.
	from_collator: Fuse<BoxFuture<'static, req_res::OutgoingResult<CollationFetchingResponse>>>,
	/// Sender to forward to initial requester.
	to_requester: oneshot::Sender<(CandidateReceipt, PoV)>,
	/// A jaeger span corresponding to the lifetime of the request.
	span: Option<jaeger::Span>,
}

/// All state relevant for the validator side of the protocol lives here.
#[derive(Default)]
struct State {
	/// Our own view.
	view: OurView,

	/// Track all active collators and their views.
	peer_views: HashMap<PeerId, View>,

	/// Peers that have declared themselves as collators.
	known_collators: HashMap<PeerId, CollatorId>,

	/// Advertisements received from collators. We accept one advertisement
	/// per collator per source per relay-parent.
	advertisements: HashMap<PeerId, HashSet<(ParaId, Hash)>>,

	/// The collations we have requested by relay parent and para id.
	///
	/// For each relay parent and para id we may be connected to a number
	/// of collators each of those may have advertised a different collation.
	/// So we group such cases here.
	requested_collations: HashMap<(Hash, ParaId, PeerId), PerRequest>,

	/// Metrics.
	metrics: Metrics,

	/// Span per relay parent.
	span_per_relay_parent: HashMap<Hash, PerLeafSpan>,
}

/// Another subsystem has requested to fetch collations on a particular leaf for some para.
#[tracing::instrument(level = "trace", skip(ctx, state, tx), fields(subsystem = LOG_TARGET))]
async fn fetch_collation<Context>(
	ctx: &mut Context,
	state: &mut State,
	relay_parent: Hash,
	collator_id: CollatorId,
	para_id: ParaId,
	tx: oneshot::Sender<(CandidateReceipt, PoV)>
)
where
	Context: SubsystemContext<Message = CollatorProtocolMessage>
{
	let relevant_advertiser = state.advertisements.iter().find_map(|(k, v)| {
		if v.contains(&(para_id, relay_parent)) && state.known_collators.get(k) == Some(&collator_id) {
			Some(k.clone())
		} else {
			None
		}
	});

	// Request the collation.
	// Assume it is `request_collation`'s job to check and ignore duplicate requests.
	if let Some(relevant_advertiser) = relevant_advertiser {
		request_collation(ctx, state, relay_parent, para_id, relevant_advertiser, tx).await;
	}
}

/// Report a collator for some malicious actions.
#[tracing::instrument(level = "trace", skip(ctx, state), fields(subsystem = LOG_TARGET))]
async fn report_collator<Context>(
	ctx: &mut Context,
	state: &mut State,
	id: CollatorId,
)
where
	Context: SubsystemContext<Message = CollatorProtocolMessage>
{
	// Since we have a one way map of PeerId -> CollatorId we have to
	// iterate here. Since a huge amount of peers is not expected this
	// is a tolerable thing to do.
	for (k, _) in state.known_collators.iter().filter(|d| *d.1 == id) {
		modify_reputation(ctx, k.clone(), COST_REPORT_BAD).await;
	}
}

/// Some other subsystem has reported a collator as a good one, bump reputation.
#[tracing::instrument(level = "trace", skip(ctx, state), fields(subsystem = LOG_TARGET))]
async fn note_good_collation<Context>(
	ctx: &mut Context,
	state: &mut State,
	id: CollatorId,
)
where
	Context: SubsystemContext<Message = CollatorProtocolMessage>
{
	for (peer_id, _) in state.known_collators.iter().filter(|d| *d.1 == id) {
		modify_reputation(ctx, peer_id.clone(), BENEFIT_NOTIFY_GOOD).await;
	}
}

/// Notify a collator that its collation got seconded.
#[tracing::instrument(level = "trace", skip(ctx, state), fields(subsystem = LOG_TARGET))]
async fn notify_collation_seconded(
	ctx: &mut impl SubsystemContext<Message = CollatorProtocolMessage>,
	state: &mut State,
	id: CollatorId,
	statement: SignedFullStatement,
) {
	if !matches!(statement.payload(), Statement::Seconded(_)) {
		tracing::error!(
			target: LOG_TARGET,
			statement = ?statement,
			"Notify collation seconded called with a wrong statement.",
		);
		return;
	}

	let peer_ids = state.known_collators.iter()
		.filter_map(|(p, c)| if *c == id { Some(p.clone()) } else { None })
		.collect::<Vec<_>>();

	if !peer_ids.is_empty() {
		let wire_message = protocol_v1::CollatorProtocolMessage::CollationSeconded(statement);

		ctx.send_message(AllMessages::NetworkBridge(
			NetworkBridgeMessage::SendCollationMessage(
				peer_ids,
				protocol_v1::CollationProtocol::CollatorProtocol(wire_message),
			)
		)).await;
	}
}

/// A peer's view has changed. A number of things should be done:
///  - Ongoing collation requests have to be cancelled.
///  - Advertisements by this peer that are no longer relevant have to be removed.
#[tracing::instrument(level = "trace", skip(state), fields(subsystem = LOG_TARGET))]
async fn handle_peer_view_change(
	state: &mut State,
	peer_id: PeerId,
	view: View,
) -> Result<()> {
	let current = state.peer_views.entry(peer_id.clone()).or_default();

	let removed: Vec<_> = current.difference(&view).cloned().collect();

	*current = view;

	if let Some(advertisements) = state.advertisements.get_mut(&peer_id) {
		advertisements.retain(|(_, relay_parent)| !removed.contains(relay_parent));
	}

	for removed in removed.into_iter() {
		state.requested_collations.retain(|k, _| k.0 != removed);
	}

	Ok(())
}

/// Request a collation from the network.
/// This function will
///  - Check for duplicate requests.
///  - Check if the requested collation is in our view.
///  - Update PerRequest records with the `result` field if necessary.
/// And as such invocations of this function may rely on that.
#[tracing::instrument(level = "trace", skip(ctx, state, result), fields(subsystem = LOG_TARGET))]
async fn request_collation<Context>(
	ctx: &mut Context,
	state: &mut State,
	relay_parent: Hash,
	para_id: ParaId,
	peer_id: PeerId,
	result: oneshot::Sender<(CandidateReceipt, PoV)>,
)
where
	Context: SubsystemContext<Message = CollatorProtocolMessage>
{
	if !state.view.contains(&relay_parent) {
		tracing::trace!(
			target: LOG_TARGET,
			peer_id = %peer_id,
			para_id = %para_id,
			relay_parent = %relay_parent,
			"collation is no longer in view",
		);
		return;
	}

	if state.requested_collations.contains_key(&(relay_parent, para_id.clone(), peer_id.clone())) {
		tracing::warn!(
			target: LOG_TARGET,
			peer_id = %peer_id,
			%para_id,
			?relay_parent,
			"collation has already been requested",
		);
		return;
	}

	let (full_request, response_recv) =
		OutgoingRequest::new(Recipient::Peer(peer_id), CollationFetchingRequest {
			relay_parent,
			para_id,
		});
	let requests = Requests::CollationFetching(full_request);

	let per_request = PerRequest {
		from_collator: response_recv.boxed().fuse(),
		to_requester: result,
		span: state.span_per_relay_parent.get(&relay_parent).map(|s| {
			s.child("collation-request")
				.with_para_id(para_id)
		}),

	};

	state.requested_collations.insert((relay_parent, para_id.clone(), peer_id.clone()), per_request);

	tracing::debug!(
		target: LOG_TARGET,
		peer_id = %peer_id,
		%para_id,
		?relay_parent,
		"Requesting collation",
	);

	ctx.send_message(AllMessages::NetworkBridge(
		NetworkBridgeMessage::SendRequests(vec![requests], IfDisconnected::ImmediateError))
	).await;
}

/// Notify `CandidateSelectionSubsystem` that a collation has been advertised.
#[tracing::instrument(level = "trace", skip(ctx), fields(subsystem = LOG_TARGET))]
async fn notify_candidate_selection<Context>(
	ctx: &mut Context,
	collator: CollatorId,
	relay_parent: Hash,
	para_id: ParaId,
)
where
	Context: SubsystemContext<Message = CollatorProtocolMessage>
{
	ctx.send_message(AllMessages::CandidateSelection(
		CandidateSelectionMessage::Collation(
			relay_parent,
			para_id,
			collator,
		)
	)).await;
}

/// Networking message has been received.
#[tracing::instrument(level = "trace", skip(ctx, state), fields(subsystem = LOG_TARGET))]
async fn process_incoming_peer_message<Context>(
	ctx: &mut Context,
	state: &mut State,
	origin: PeerId,
	msg: protocol_v1::CollatorProtocolMessage,
)
where
	Context: SubsystemContext<Message = CollatorProtocolMessage>
{
	use protocol_v1::CollatorProtocolMessage::*;
	use sp_runtime::traits::AppVerify;

	match msg {
		Declare(id, signature) => {
			if !signature.verify(&*protocol_v1::declare_signature_payload(&origin), &id) {
				modify_reputation(ctx, origin, COST_INVALID_SIGNATURE).await;
				return;
			}

			state.known_collators.insert(origin.clone(), id);
			state.peer_views.entry(origin).or_default();
		}
		AdvertiseCollation(relay_parent, para_id) => {
			let _span = state.span_per_relay_parent.get(&relay_parent).map(|s| s.child("advertise-collation"));

			if let Some(collator) = state.known_collators.get(&origin) {
				state.advertisements.entry(origin.clone()).or_default().insert((para_id, relay_parent));
				notify_candidate_selection(ctx, collator.clone(), relay_parent, para_id).await;
			} else {
				tracing::debug!(
					target: LOG_TARGET,
					peer_id = ?origin,
					"advertise collation received from an unknown collator",
				);
			}
		}
		CollationSeconded(_) => {
			tracing::warn!(
				target: LOG_TARGET,
				peer_id = ?origin,
				"Unexpected `CollationSeconded` message, decreasing reputation",
			);
			modify_reputation(ctx, origin, COST_UNEXPECTED_MESSAGE).await;
		}
	}
}

/// A leaf has become inactive so we want to
///   - Cancel all ongoing collation requests that are on top of that leaf.
///   - Remove all stored collations relevant to that leaf.
#[tracing::instrument(level = "trace", skip(state), fields(subsystem = LOG_TARGET))]
async fn remove_relay_parent(
	state: &mut State,
	relay_parent: Hash,
) -> Result<()> {
	state.requested_collations.retain(|k, _| {
		k.0 != relay_parent
	});
	Ok(())
}

/// Our view has changed.
#[tracing::instrument(level = "trace", skip(state), fields(subsystem = LOG_TARGET))]
async fn handle_our_view_change(
	state: &mut State,
	view: OurView,
) -> Result<()> {
	let old_view = std::mem::replace(&mut state.view, view);

	let added: HashMap<Hash, Arc<jaeger::Span>> = state.view
		.span_per_head()
		.iter()
		.filter(|v| !old_view.contains(&v.0))
		.map(|v| (v.0.clone(), v.1.clone()))
		.collect();
	added.into_iter().for_each(|(h, s)| {
		state.span_per_relay_parent.insert(h, PerLeafSpan::new(s, "validator-side"));
	});

	let removed = old_view
		.difference(&state.view)
		.cloned()
		.collect::<Vec<_>>();

	for removed in removed.into_iter() {
		remove_relay_parent(state, removed).await?;
		state.span_per_relay_parent.remove(&removed);
	}

	Ok(())
}

/// Bridge event switch.
#[tracing::instrument(level = "trace", skip(ctx, state), fields(subsystem = LOG_TARGET))]
async fn handle_network_msg<Context>(
	ctx: &mut Context,
	state: &mut State,
	bridge_message: NetworkBridgeEvent<protocol_v1::CollatorProtocolMessage>,
) -> Result<()>
where
	Context: SubsystemContext<Message = CollatorProtocolMessage>
{
	use NetworkBridgeEvent::*;

	match bridge_message {
		PeerConnected(_id, _role) => {
			// A peer has connected. Until it issues a `Declare` message we do not
			// want to track it's view or take any other actions.
		},
		PeerDisconnected(peer_id) => {
			state.known_collators.remove(&peer_id);
			state.peer_views.remove(&peer_id);
		},
		PeerViewChange(peer_id, view) => {
			handle_peer_view_change(state, peer_id, view).await?;
		},
		OurViewChange(view) => {
			handle_our_view_change(state, view).await?;
		},
		PeerMessage(remote, msg) => {
			process_incoming_peer_message(ctx, state, remote, msg).await;
		}
	}

	Ok(())
}

/// The main message receiver switch.
#[tracing::instrument(level = "trace", skip(ctx, state), fields(subsystem = LOG_TARGET))]
async fn process_msg<Context>(
	ctx: &mut Context,
	msg: CollatorProtocolMessage,
	state: &mut State,
)
where
	Context: SubsystemContext<Message = CollatorProtocolMessage>
{
	use CollatorProtocolMessage::*;

	let _timer = state.metrics.time_process_msg();

	match msg {
		CollateOn(id) => {
			tracing::warn!(
				target: LOG_TARGET,
				para_id = %id,
				"CollateOn message is not expected on the validator side of the protocol",
			);
		}
		DistributeCollation(_, _, _) => {
			tracing::warn!(
				target: LOG_TARGET,
				"DistributeCollation message is not expected on the validator side of the protocol",
			);
		}
		FetchCollation(relay_parent, collator_id, para_id, tx) => {
			let _span = state.span_per_relay_parent.get(&relay_parent).map(|s| s.child("fetch-collation"));
			fetch_collation(ctx, state, relay_parent, collator_id, para_id, tx).await;
		}
		ReportCollator(id) => {
			report_collator(ctx, state, id).await;
		}
		NoteGoodCollation(id) => {
			note_good_collation(ctx, state, id).await;
		}
		NotifyCollationSeconded(id, statement) => {
			notify_collation_seconded(ctx, state, id, statement).await;
		}
		NetworkBridgeUpdateV1(event) => {
			if let Err(e) = handle_network_msg(
				ctx,
				state,
				event,
			).await {
				tracing::warn!(
					target: LOG_TARGET,
					err = ?e,
					"Failed to handle incoming network message",
				);
			}
		}
		CollationFetchingRequest(_) => {
			tracing::warn!(
				target: LOG_TARGET,
				"CollationFetchingRequest message is not expected on the validator side of the protocol",
			);
		}
	}
}

/// The main run loop.
#[tracing::instrument(skip(ctx, metrics), fields(subsystem = LOG_TARGET))]
pub(crate) async fn run<Context>(
	mut ctx: Context,
	metrics: Metrics,
	) -> Result<()>
where
	Context: SubsystemContext<Message = CollatorProtocolMessage>
{
	use FromOverseer::*;
	use OverseerSignal::*;

	let mut state = State {
		metrics,
		..Default::default()
	};

	loop {
		if let Poll::Ready(msg) = futures::poll!(ctx.recv()) {
			let msg = msg?;
			tracing::trace!(target: LOG_TARGET, msg = ?msg, "received a message");

			match msg {
				Communication { msg } => process_msg(&mut ctx, msg, &mut state).await,
				Signal(BlockFinalized(..)) => {}
				Signal(ActiveLeaves(_)) => {}
				Signal(Conclude) => { break }
			}
			continue;
		}

		let mut retained_requested = HashSet::new();
		for ((hash, para_id, peer_id), per_req) in state.requested_collations.iter_mut() {
			// Despite the await, this won't block:
			let finished = poll_collation_response(
				&mut ctx, &state.metrics, &state.span_per_relay_parent,
				hash, para_id, peer_id, per_req
			).await;
			if !finished {
				retained_requested.insert((*hash, *para_id, *peer_id));
			}
		}
		state.requested_collations.retain(|k, _| retained_requested.contains(k));
		futures::pending!();
	}
	Ok(())
}

/// Poll collation response, return immediately if there is none.
///
/// Ready responses are handled, by logging and decreasing peer's reputation on error and by
/// forwarding proper responses to the requester.
///
/// Returns: `true` if `from_collator` future was ready.
async fn poll_collation_response<Context>(
	ctx: &mut Context,
	metrics: &Metrics,
	spans: &HashMap<Hash, PerLeafSpan>,
	hash: &Hash,
	para_id: &ParaId,
	peer_id: &PeerId,
	per_req: &mut PerRequest
)
-> bool
where
	Context: SubsystemContext
{
	if never!(per_req.from_collator.is_terminated()) {
		tracing::error!(
			target: LOG_TARGET,
			"We remove pending responses once received, this should not happen."
		);
		return true
	}

	if let Poll::Ready(response) = futures::poll!(&mut per_req.from_collator) {
		let _span = spans.get(&hash)
				.map(|s| s.child("received-collation"));
		let _timer = metrics.time_handle_collation_request_result();

		let mut metrics_result = Err(());
		let mut success = "false";

		match response {
			Err(RequestError::InvalidResponse(err)) => {
				tracing::warn!(
					target: LOG_TARGET,
					hash = ?hash,
					para_id = ?para_id,
					peer_id = ?peer_id,
					err = ?err,
					"Collator provided response that could not be decoded"
				);
				modify_reputation(ctx, *peer_id, COST_CORRUPTED_MESSAGE).await;
			}
			Err(RequestError::NetworkError(err)) => {
				tracing::warn!(
					target: LOG_TARGET,
					hash = ?hash,
					para_id = ?para_id,
					peer_id = ?peer_id,
					err = ?err,
					"Fetching collation failed due to network error"
				);
				// A minor decrease in reputation for any network failure seems
				// sensbile. In theory this could be exploited, by DoSing this node,
				// which would result in reduced reputation for proper nodes, but the
				// same can happen for penalities on timeouts, which we also have.
				modify_reputation(ctx, *peer_id, COST_NETWORK_ERROR).await;
			}
			Err(RequestError::Canceled(_)) => {
				tracing::warn!(
					target: LOG_TARGET,
					hash = ?hash,
					para_id = ?para_id,
					peer_id = ?peer_id,
					"Request timed out"
				);
				// A minor decrease in reputation for any network failure seems
				// sensbile. In theory this could be exploited, by DoSing this node,
				// which would result in reduced reputation for proper nodes, but the
				// same can happen for penalities on timeouts, which we also have.
				modify_reputation(ctx, *peer_id, COST_REQUEST_TIMED_OUT).await;
			}
			Ok(CollationFetchingResponse::Collation(receipt, compressed_pov)) => {
				match compressed_pov.decompress() {
					Ok(pov) => {
						tracing::debug!(
							target: LOG_TARGET,
							para_id = %para_id,
							hash = ?hash,
							candidate_hash = ?receipt.hash(),
							"Received collation",
						);

						// Actual sending:
						let _span = jaeger::Span::new(&pov, "received-collation");
						let (mut tx, _) = oneshot::channel();
						std::mem::swap(&mut tx, &mut (per_req.to_requester));
						let result = tx.send((receipt, pov));

						if let Err(_) = result  {
							tracing::warn!(
								target: LOG_TARGET,
								hash = ?hash,
								para_id = ?para_id,
								peer_id = ?peer_id,
								"Sending response back to requester failed (receiving side closed)"
							);
						} else {
							metrics_result = Ok(());
							success = "true";
						}

					}
					Err(error) => {
						tracing::warn!(
							target: LOG_TARGET,
							hash = ?hash,
							para_id = ?para_id,
							peer_id = ?peer_id,
							?error,
							"Failed to extract PoV",
						);
						modify_reputation(ctx, *peer_id, COST_CORRUPTED_MESSAGE).await;
					}
				};
			}
		};
		metrics.on_request(metrics_result);
		per_req.span.as_mut().map(|s| s.add_string_tag("success", success));
		true
	} else {
		false
	}
}

#[cfg(test)]
mod tests {
	use super::*;
	use std::{iter, time::Duration};
	use futures::{executor, future, Future};
	use polkadot_node_subsystem_util::TimeoutExt;
	use sp_core::{crypto::Pair, Encode};
	use assert_matches::assert_matches;

	use polkadot_primitives::v1::{BlockData, CollatorPair, CompressedPoV};
	use polkadot_subsystem_testhelpers as test_helpers;
	use polkadot_node_network_protocol::{our_view,
		request_response::Requests
	};

	#[derive(Clone)]
	struct TestState {
		chain_ids: Vec<ParaId>,
		relay_parent: Hash,
		collators: Vec<CollatorPair>,
	}

	impl Default for TestState {
		fn default() -> Self {
			let chain_a = ParaId::from(1);
			let chain_b = ParaId::from(2);

			let chain_ids = vec![chain_a, chain_b];
			let relay_parent = Hash::repeat_byte(0x05);
			let collators = iter::repeat(())
				.map(|_| CollatorPair::generate().0)
				.take(4)
				.collect();

			Self {
				chain_ids,
				relay_parent,
				collators,
			}
		}
	}

	struct TestHarness {
		virtual_overseer: test_helpers::TestSubsystemContextHandle<CollatorProtocolMessage>,
	}

	fn test_harness<T: Future<Output = ()>>(test: impl FnOnce(TestHarness) -> T) {
		let _ = env_logger::builder()
			.is_test(true)
			.filter(
				Some("polkadot_collator_protocol"),
				log::LevelFilter::Trace,
			)
			.filter(
				Some(LOG_TARGET),
				log::LevelFilter::Trace,
			)
			.try_init();

		let pool = sp_core::testing::TaskExecutor::new();

		let (context, virtual_overseer) = test_helpers::make_subsystem_context(pool.clone());

		let subsystem = run(context, Metrics::default());

		let test_fut = test(TestHarness { virtual_overseer });

		futures::pin_mut!(test_fut);
		futures::pin_mut!(subsystem);

		executor::block_on(future::select(test_fut, subsystem));
	}

	const TIMEOUT: Duration = Duration::from_millis(100);

	async fn overseer_send(
		overseer: &mut test_helpers::TestSubsystemContextHandle<CollatorProtocolMessage>,
		msg: CollatorProtocolMessage,
	) {
		tracing::trace!("Sending message:\n{:?}", &msg);
		overseer
			.send(FromOverseer::Communication { msg })
			.timeout(TIMEOUT)
			.await
			.expect(&format!("{:?} is enough for sending messages.", TIMEOUT));
	}

	async fn overseer_recv(
		overseer: &mut test_helpers::TestSubsystemContextHandle<CollatorProtocolMessage>,
	) -> AllMessages {
		let msg = overseer_recv_with_timeout(overseer, TIMEOUT)
			.await
			.expect(&format!("{:?} is enough to receive messages.", TIMEOUT));

		tracing::trace!("Received message:\n{:?}", &msg);

		msg
	}

	async fn overseer_recv_with_timeout(
		overseer: &mut test_helpers::TestSubsystemContextHandle<CollatorProtocolMessage>,
		timeout: Duration,
	) -> Option<AllMessages> {
		tracing::trace!("Waiting for message...");
		overseer
			.recv()
			.timeout(timeout)
			.await
	}

	// As we receive a relevant advertisement act on it and issue a collation request.
	#[test]
	fn act_on_advertisement() {
		let test_state = TestState::default();

		test_harness(|test_harness| async move {
			let TestHarness {
				mut virtual_overseer,
			} = test_harness;

			let pair = CollatorPair::generate().0;
			tracing::trace!("activating");

			overseer_send(
				&mut virtual_overseer,
				CollatorProtocolMessage::NetworkBridgeUpdateV1(
					NetworkBridgeEvent::OurViewChange(our_view![test_state.relay_parent])
				)
			).await;

			let peer_b = PeerId::random();

			overseer_send(
				&mut virtual_overseer,
				CollatorProtocolMessage::NetworkBridgeUpdateV1(
					NetworkBridgeEvent::PeerMessage(
						peer_b.clone(),
						protocol_v1::CollatorProtocolMessage::Declare(
							pair.public(),
							pair.sign(&protocol_v1::declare_signature_payload(&peer_b)),
						)
					)
				)
			).await;

			overseer_send(
				&mut virtual_overseer,
				CollatorProtocolMessage::NetworkBridgeUpdateV1(
					NetworkBridgeEvent::PeerMessage(
						peer_b.clone(),
						protocol_v1::CollatorProtocolMessage::AdvertiseCollation(
							test_state.relay_parent,
							test_state.chain_ids[0],
						)
					)
				)
			).await;

			assert_matches!(
				overseer_recv(&mut virtual_overseer).await,
				AllMessages::CandidateSelection(CandidateSelectionMessage::Collation(
					relay_parent,
					para_id,
					collator,
				)
			) => {
				assert_eq!(relay_parent, test_state.relay_parent);
				assert_eq!(para_id, test_state.chain_ids[0]);
				assert_eq!(collator, pair.public());
			});
		});
	}

<<<<<<< HEAD
	// Test that an issued request times out a number of times until our view moves on.
	#[test]
	fn collation_request_times_out() {
		let test_state = TestState::default();

		test_harness(|test_harness| async move {
			let TestHarness {
				mut virtual_overseer,
			} = test_harness;

			overseer_send(
				&mut virtual_overseer,
				CollatorProtocolMessage::NetworkBridgeUpdateV1(
					NetworkBridgeEvent::OurViewChange(our_view![test_state.relay_parent])
				)
			).await;

			let peer_b = PeerId::random();

			overseer_send(
				&mut virtual_overseer,
				CollatorProtocolMessage::NetworkBridgeUpdateV1(
					NetworkBridgeEvent::PeerMessage(
						peer_b.clone(),
						protocol_v1::CollatorProtocolMessage::Declare(
							test_state.collators[0].public(),
							test_state.collators[0].sign(&protocol_v1::declare_signature_payload(&peer_b)),
						),
					)
				)
			).await;

			overseer_send(
				&mut virtual_overseer,
				CollatorProtocolMessage::NetworkBridgeUpdateV1(
					NetworkBridgeEvent::PeerMessage(
						peer_b.clone(),
						protocol_v1::CollatorProtocolMessage::AdvertiseCollation(
							test_state.relay_parent,
							test_state.chain_ids[0],
						)
					)
				)
			).await;

			assert_matches!(
				overseer_recv(&mut virtual_overseer).await,
				AllMessages::CandidateSelection(CandidateSelectionMessage::Collation(
					relay_parent,
					para_id,
					collator,
				)) => {
					assert_eq!(relay_parent, test_state.relay_parent);
					assert_eq!(para_id, test_state.chain_ids[0]);
					assert_eq!(collator, test_state.collators[0].public());
				}
			);

			let (tx, _rx) = oneshot::channel();

			overseer_send(
				&mut virtual_overseer,
				CollatorProtocolMessage::FetchCollation(
					test_state.relay_parent,
					test_state.collators[0].public(),
					test_state.chain_ids[0],
					tx,
				)
			).await;

			assert_matches!(
				overseer_recv(&mut virtual_overseer).await,
				AllMessages::NetworkBridge(NetworkBridgeMessage::SendCollationMessage(
					peers,
					protocol_v1::CollationProtocol::CollatorProtocol(
						protocol_v1::CollatorProtocolMessage::RequestCollation(
							_id,
							relay_parent,
							para_id,
						)
					)
				)
			) => {
				assert_eq!(relay_parent, test_state.relay_parent);
				assert_eq!(peers, vec![peer_b.clone()]);
				assert_eq!(para_id, test_state.chain_ids[0]);
			});

			// Don't send a response and we shoud see reputation penalties to the
			// collator.
			Delay::new(Duration::from_millis(50)).await;
			assert_matches!(
				overseer_recv(&mut virtual_overseer).await,
				AllMessages::NetworkBridge(
					NetworkBridgeMessage::ReportPeer(peer, rep)
				) => {
					assert_eq!(peer, peer_b);
					assert_eq!(rep, COST_REQUEST_TIMED_OUT);
				}
			);

			// Deactivate the relay parent in question.
			overseer_send(
				&mut virtual_overseer,
				CollatorProtocolMessage::NetworkBridgeUpdateV1(
					NetworkBridgeEvent::OurViewChange(our_view![Hash::repeat_byte(0x42)])
				)
			).await;

			// After we've deactivated it we are not expecting any more requests
			// for timed out collations.
			assert!(
				overseer_recv_with_timeout(
					&mut virtual_overseer,
					Duration::from_secs(1),
				).await.is_none()
			);
		});
	}

=======
>>>>>>> f589b6fb
	// Test that other subsystems may modify collators' reputations.
	#[test]
	fn collator_reporting_works() {
		let test_state = TestState::default();

		test_harness(|test_harness| async move {
			let TestHarness {
				mut virtual_overseer,
			} = test_harness;

			overseer_send(
				&mut virtual_overseer,
				CollatorProtocolMessage::NetworkBridgeUpdateV1(
					NetworkBridgeEvent::OurViewChange(our_view![test_state.relay_parent])
				)
			).await;

			let peer_b = PeerId::random();
			let peer_c = PeerId::random();

			overseer_send(
				&mut virtual_overseer,
				CollatorProtocolMessage::NetworkBridgeUpdateV1(
					NetworkBridgeEvent::PeerMessage(
						peer_b.clone(),
						protocol_v1::CollatorProtocolMessage::Declare(
							test_state.collators[0].public(),
							test_state.collators[0].sign(&protocol_v1::declare_signature_payload(&peer_b)),
						),
					)
				)
			).await;

			overseer_send(
				&mut virtual_overseer,
				CollatorProtocolMessage::NetworkBridgeUpdateV1(
					NetworkBridgeEvent::PeerMessage(
						peer_c.clone(),
						protocol_v1::CollatorProtocolMessage::Declare(
							test_state.collators[1].public(),
							test_state.collators[1].sign(&protocol_v1::declare_signature_payload(&peer_c)),
						),
					)
				)
			).await;

			overseer_send(
				&mut virtual_overseer,
				CollatorProtocolMessage::ReportCollator(test_state.collators[0].public()),
			).await;

			assert_matches!(
				overseer_recv(&mut virtual_overseer).await,
				AllMessages::NetworkBridge(
					NetworkBridgeMessage::ReportPeer(peer, rep),
				) => {
					assert_eq!(peer, peer_b);
					assert_eq!(rep, COST_REPORT_BAD);
				}
			);

			overseer_send(
				&mut virtual_overseer,
				CollatorProtocolMessage::NoteGoodCollation(test_state.collators[1].public()),
			).await;

			assert_matches!(
				overseer_recv(&mut virtual_overseer).await,
				AllMessages::NetworkBridge(
					NetworkBridgeMessage::ReportPeer(peer, rep),
				) => {
					assert_eq!(peer, peer_c);
					assert_eq!(rep, BENEFIT_NOTIFY_GOOD);
				}
			);
		});
	}

	// Test that we verify the signatures on `Declare` and `AdvertiseCollation` messages.
	#[test]
	fn collator_authentication_verification_works() {
		let test_state = TestState::default();

		test_harness(|test_harness| async move {
			let TestHarness {
				mut virtual_overseer,
			} = test_harness;

			let peer_b = PeerId::random();

			// the peer sends a declare message but sign the wrong payload
			overseer_send(
				&mut virtual_overseer,
				CollatorProtocolMessage::NetworkBridgeUpdateV1(NetworkBridgeEvent::PeerMessage(
					peer_b.clone(),
					protocol_v1::CollatorProtocolMessage::Declare(
						test_state.collators[0].public(),
						test_state.collators[0].sign(&[42]),
					),
				)),
			)
			.await;

			// it should be reported for sending a message with an invalid signature
			assert_matches!(
				overseer_recv(&mut virtual_overseer).await,
				AllMessages::NetworkBridge(
					NetworkBridgeMessage::ReportPeer(peer, rep),
				) => {
					assert_eq!(peer, peer_b);
					assert_eq!(rep, COST_INVALID_SIGNATURE);
				}
			);
		});
	}

	// A test scenario that takes the following steps
	//  - Two collators connect, declare themselves and advertise a collation relevant to
	//    our view.
	//  - This results subsystem acting upon these advertisements and issuing two messages to
	//    the CandidateBacking subsystem.
	//  - CandidateBacking requests both of the collations.
	//  - Collation protocol requests these collations.
	//  - The collations are sent to it.
	//  - Collations are fetched correctly.
	#[test]
	fn fetch_collations_works() {
		let test_state = TestState::default();

		test_harness(|test_harness| async move {
			let TestHarness {
				mut virtual_overseer,
			} = test_harness;

			overseer_send(
				&mut virtual_overseer,
				CollatorProtocolMessage::NetworkBridgeUpdateV1(
					NetworkBridgeEvent::OurViewChange(our_view![test_state.relay_parent])
				),
			).await;

			let peer_b = PeerId::random();
			let peer_c = PeerId::random();

			overseer_send(
				&mut virtual_overseer,
				CollatorProtocolMessage::NetworkBridgeUpdateV1(
					NetworkBridgeEvent::PeerMessage(
						peer_b.clone(),
						protocol_v1::CollatorProtocolMessage::Declare(
							test_state.collators[0].public(),
							test_state.collators[0].sign(&protocol_v1::declare_signature_payload(&peer_b)),
						)
					)
				)
			).await;

			overseer_send(
				&mut virtual_overseer,
				CollatorProtocolMessage::NetworkBridgeUpdateV1(
					NetworkBridgeEvent::PeerMessage(
						peer_c.clone(),
						protocol_v1::CollatorProtocolMessage::Declare(
							test_state.collators[1].public(),
							test_state.collators[1].sign(&protocol_v1::declare_signature_payload(&peer_c)),
						)
					)
				)
			).await;

			overseer_send(
				&mut virtual_overseer,
				CollatorProtocolMessage::NetworkBridgeUpdateV1(
					NetworkBridgeEvent::PeerMessage(
						peer_b.clone(),
						protocol_v1::CollatorProtocolMessage::AdvertiseCollation(
							test_state.relay_parent,
							test_state.chain_ids[0],
						)
					)
				)
			).await;

			assert_matches!(
				overseer_recv(&mut virtual_overseer).await,
				AllMessages::CandidateSelection(CandidateSelectionMessage::Collation(
					relay_parent,
					para_id,
					collator,
				)
			) => {
				assert_eq!(relay_parent, test_state.relay_parent);
				assert_eq!(para_id, test_state.chain_ids[0]);
				assert_eq!(collator, test_state.collators[0].public());
			});

			overseer_send(
				&mut virtual_overseer,
				CollatorProtocolMessage::NetworkBridgeUpdateV1(
					NetworkBridgeEvent::PeerMessage(
						peer_c.clone(),
						protocol_v1::CollatorProtocolMessage::AdvertiseCollation(
							test_state.relay_parent,
							test_state.chain_ids[0],
						)
					)
				)
			).await;

			assert_matches!(
				overseer_recv(&mut virtual_overseer).await,
				AllMessages::CandidateSelection(CandidateSelectionMessage::Collation(
					relay_parent,
					para_id,
					collator,
				)
			) => {
				assert_eq!(relay_parent, test_state.relay_parent);
				assert_eq!(para_id, test_state.chain_ids[0]);
				assert_eq!(collator, test_state.collators[1].public());
			});

			let (tx_0, rx_0) = oneshot::channel();

			overseer_send(
				&mut virtual_overseer,
				CollatorProtocolMessage::FetchCollation(
					test_state.relay_parent,
					test_state.collators[0].public(),
					test_state.chain_ids[0],
					tx_0,
				)
			).await;

			let (tx_1, rx_1) = oneshot::channel();

			overseer_send(
				&mut virtual_overseer,
				CollatorProtocolMessage::FetchCollation(
					test_state.relay_parent,
					test_state.collators[1].public(),
					test_state.chain_ids[0],
					tx_1,
				)
			).await;

			let response_channel = assert_matches!(
				overseer_recv(&mut virtual_overseer).await,
				AllMessages::NetworkBridge(NetworkBridgeMessage::SendRequests(reqs, IfDisconnected::ImmediateError)
			) => {
				let req = reqs.into_iter().next()
					.expect("There should be exactly one request");
				match req {
					Requests::CollationFetching(req) => {
						let payload = req.payload;
						assert_eq!(payload.relay_parent, test_state.relay_parent);
						assert_eq!(payload.para_id, test_state.chain_ids[0]);
						req.pending_response
					}
					_ => panic!("Unexpected request"),
				}
			});

			let mut candidate_a = CandidateReceipt::default();
			candidate_a.descriptor.para_id = test_state.chain_ids[0];
			candidate_a.descriptor.relay_parent = test_state.relay_parent;
			response_channel.send(Ok(
				CollationFetchingResponse::Collation(
					candidate_a.clone(),
					CompressedPoV::compress(&PoV {
						block_data: BlockData(vec![]),
					}).unwrap(),
				).encode()
			)).expect("Sending response should succeed");

			let response_channel = assert_matches!(
				overseer_recv(&mut virtual_overseer).await,
				AllMessages::NetworkBridge(NetworkBridgeMessage::SendRequests(reqs, IfDisconnected::ImmediateError)
			) => {
				let req = reqs.into_iter().next()
					.expect("There should be exactly one request");
				match req {
					Requests::CollationFetching(req) => {
						let payload = req.payload;
						assert_eq!(payload.relay_parent, test_state.relay_parent);
						assert_eq!(payload.para_id, test_state.chain_ids[0]);
						req.pending_response
					}
					_ => panic!("Unexpected request"),
				}
			});

			let mut candidate_b = CandidateReceipt::default();
			candidate_b.descriptor.para_id = test_state.chain_ids[0];
			candidate_b.descriptor.relay_parent = test_state.relay_parent;

			response_channel.send(Ok(
				CollationFetchingResponse::Collation(
					candidate_b.clone(),
					CompressedPoV::compress(&PoV {
						block_data: BlockData(vec![1, 2, 3]),
					}).unwrap(),
				).encode()
			)).expect("Sending response should succeed");

			let collation_0 = rx_0.await.unwrap();
			let collation_1 = rx_1.await.unwrap();

			assert_eq!(collation_0.0, candidate_a);
			assert_eq!(collation_1.0, candidate_b);
		});
	}
}<|MERGE_RESOLUTION|>--- conflicted
+++ resolved
@@ -14,52 +14,33 @@
 // You should have received a copy of the GNU General Public License
 // along with Polkadot.  If not, see <http://www.gnu.org/licenses/>.
 
-<<<<<<< HEAD
-use std::{collections::{HashMap, HashSet}, time::Duration, task::Poll, sync::Arc};
-
+use std::{collections::{HashMap, HashSet}, task::Poll, sync::Arc};
+
+use always_assert::never;
 use futures::{
-	channel::oneshot, future::BoxFuture, stream::FuturesUnordered, FutureExt, StreamExt,
+	channel::oneshot, future::{BoxFuture, Fuse, FusedFuture}, FutureExt,
 };
-=======
-use std::{collections::{HashMap, HashSet}, sync::Arc, task::Poll};
-
-use futures::{FutureExt, channel::oneshot, future::{Fuse, FusedFuture, BoxFuture}};
-use always_assert::never;
->>>>>>> f589b6fb
 
 use polkadot_node_network_protocol::{
-	v1 as protocol_v1, OurView, PeerId, RequestId, UnifiedReputationChange as Rep, View,
+	request_response as req_res, v1 as protocol_v1,
+	request_response::{
+		request::{Recipient, RequestError},
+		v1::{CollationFetchingRequest, CollationFetchingResponse},
+		OutgoingRequest, Requests,
+	},
+	OurView, PeerId, UnifiedReputationChange as Rep, View,
 };
 use polkadot_node_primitives::{SignedFullStatement, Statement};
-use polkadot_node_subsystem_util::{
-	metrics::{self, prometheus},
-	TimeoutExt as _,
-};
+use polkadot_node_subsystem_util::metrics::{self, prometheus};
 use polkadot_primitives::v1::{CandidateReceipt, CollatorId, Hash, Id as ParaId, PoV};
 use polkadot_subsystem::{
 	jaeger,
 	messages::{
-<<<<<<< HEAD
-		AllMessages, CandidateSelectionMessage, CollatorProtocolMessage, NetworkBridgeEvent,
-		NetworkBridgeMessage,
-=======
-		AllMessages, CandidateSelectionMessage, CollatorProtocolMessage, NetworkBridgeMessage,
-		NetworkBridgeEvent, IfDisconnected,
->>>>>>> f589b6fb
+		AllMessages, CandidateSelectionMessage, CollatorProtocolMessage, IfDisconnected,
+		NetworkBridgeEvent, NetworkBridgeMessage,
 	},
 	FromOverseer, OverseerSignal, PerLeafSpan, SubsystemContext,
 };
-<<<<<<< HEAD
-=======
-use polkadot_node_network_protocol::{
-	OurView, PeerId, UnifiedReputationChange as Rep, View,
-	request_response::{OutgoingRequest, Requests, request::{Recipient, RequestError}}, v1 as protocol_v1
-};
-use polkadot_node_network_protocol::request_response::v1::{CollationFetchingRequest, CollationFetchingResponse};
-use polkadot_node_network_protocol::request_response as req_res;
-use polkadot_node_subsystem_util::metrics::{self, prometheus};
-use polkadot_node_primitives::{Statement, SignedFullStatement};
->>>>>>> f589b6fb
 
 use super::{modify_reputation, Result, LOG_TARGET};
 
@@ -937,129 +918,6 @@
 		});
 	}
 
-<<<<<<< HEAD
-	// Test that an issued request times out a number of times until our view moves on.
-	#[test]
-	fn collation_request_times_out() {
-		let test_state = TestState::default();
-
-		test_harness(|test_harness| async move {
-			let TestHarness {
-				mut virtual_overseer,
-			} = test_harness;
-
-			overseer_send(
-				&mut virtual_overseer,
-				CollatorProtocolMessage::NetworkBridgeUpdateV1(
-					NetworkBridgeEvent::OurViewChange(our_view![test_state.relay_parent])
-				)
-			).await;
-
-			let peer_b = PeerId::random();
-
-			overseer_send(
-				&mut virtual_overseer,
-				CollatorProtocolMessage::NetworkBridgeUpdateV1(
-					NetworkBridgeEvent::PeerMessage(
-						peer_b.clone(),
-						protocol_v1::CollatorProtocolMessage::Declare(
-							test_state.collators[0].public(),
-							test_state.collators[0].sign(&protocol_v1::declare_signature_payload(&peer_b)),
-						),
-					)
-				)
-			).await;
-
-			overseer_send(
-				&mut virtual_overseer,
-				CollatorProtocolMessage::NetworkBridgeUpdateV1(
-					NetworkBridgeEvent::PeerMessage(
-						peer_b.clone(),
-						protocol_v1::CollatorProtocolMessage::AdvertiseCollation(
-							test_state.relay_parent,
-							test_state.chain_ids[0],
-						)
-					)
-				)
-			).await;
-
-			assert_matches!(
-				overseer_recv(&mut virtual_overseer).await,
-				AllMessages::CandidateSelection(CandidateSelectionMessage::Collation(
-					relay_parent,
-					para_id,
-					collator,
-				)) => {
-					assert_eq!(relay_parent, test_state.relay_parent);
-					assert_eq!(para_id, test_state.chain_ids[0]);
-					assert_eq!(collator, test_state.collators[0].public());
-				}
-			);
-
-			let (tx, _rx) = oneshot::channel();
-
-			overseer_send(
-				&mut virtual_overseer,
-				CollatorProtocolMessage::FetchCollation(
-					test_state.relay_parent,
-					test_state.collators[0].public(),
-					test_state.chain_ids[0],
-					tx,
-				)
-			).await;
-
-			assert_matches!(
-				overseer_recv(&mut virtual_overseer).await,
-				AllMessages::NetworkBridge(NetworkBridgeMessage::SendCollationMessage(
-					peers,
-					protocol_v1::CollationProtocol::CollatorProtocol(
-						protocol_v1::CollatorProtocolMessage::RequestCollation(
-							_id,
-							relay_parent,
-							para_id,
-						)
-					)
-				)
-			) => {
-				assert_eq!(relay_parent, test_state.relay_parent);
-				assert_eq!(peers, vec![peer_b.clone()]);
-				assert_eq!(para_id, test_state.chain_ids[0]);
-			});
-
-			// Don't send a response and we shoud see reputation penalties to the
-			// collator.
-			Delay::new(Duration::from_millis(50)).await;
-			assert_matches!(
-				overseer_recv(&mut virtual_overseer).await,
-				AllMessages::NetworkBridge(
-					NetworkBridgeMessage::ReportPeer(peer, rep)
-				) => {
-					assert_eq!(peer, peer_b);
-					assert_eq!(rep, COST_REQUEST_TIMED_OUT);
-				}
-			);
-
-			// Deactivate the relay parent in question.
-			overseer_send(
-				&mut virtual_overseer,
-				CollatorProtocolMessage::NetworkBridgeUpdateV1(
-					NetworkBridgeEvent::OurViewChange(our_view![Hash::repeat_byte(0x42)])
-				)
-			).await;
-
-			// After we've deactivated it we are not expecting any more requests
-			// for timed out collations.
-			assert!(
-				overseer_recv_with_timeout(
-					&mut virtual_overseer,
-					Duration::from_secs(1),
-				).await.is_none()
-			);
-		});
-	}
-
-=======
->>>>>>> f589b6fb
 	// Test that other subsystems may modify collators' reputations.
 	#[test]
 	fn collator_reporting_works() {
