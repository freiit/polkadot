--- conflicted
+++ resolved
@@ -11,10 +11,6 @@
 polkadot-primitives = { path = "../../../primitives" }
 polkadot-node-subsystem = { path = "../../subsystem" }
 polkadot-node-subsystem-util = { path = "../../subsystem-util" }
-<<<<<<< HEAD
-sp-keystore = { git = "https://github.com/paritytech/substrate", branch = "polkadot-v0.8.28" }
-=======
 sp-keystore = { git = "https://github.com/paritytech/substrate", branch = "polkadot-v0.8.29" }
->>>>>>> 2494dec2
 wasm-timer = "0.2.5"
 thiserror = "1.0.23"