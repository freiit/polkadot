[package]
name = "polkadot-test-service"
version = "0.8.29"
authors = ["Parity Technologies <admin@parity.io>"]
edition = "2018"

[dependencies]
futures = "0.3.12"
futures01 = { package = "futures", version = "0.1.29" }
hex = "0.4.2"
tracing = "0.1.22"
tracing-futures = "0.2.4"
rand = "0.8.3"
tempfile = "3.2.0"

# Polkadot dependencies
polkadot-overseer = { path = "../../overseer" }
polkadot-primitives = { path = "../../../primitives" }
polkadot-parachain = { path = "../../../parachain" }
polkadot-rpc = { path = "../../../rpc" }
polkadot-runtime-common = { path = "../../../runtime/common" }
polkadot-service = { path = "../../service" }
polkadot-node-subsystem = { path = "../../subsystem" }
polkadot-node-primitives = { path = "../../primitives" }
polkadot-test-runtime = { path = "../../../runtime/test-runtime" }
polkadot-runtime-parachains = { path = "../../../runtime/parachains" }

# Substrate dependencies
<<<<<<< HEAD
sp-authority-discovery = { git = "https://github.com/paritytech/substrate", branch = "polkadot-v0.8.28" }
sc-authority-discovery = { git = "https://github.com/paritytech/substrate", branch = "polkadot-v0.8.28" }
babe = { package = "sc-consensus-babe", git = "https://github.com/paritytech/substrate", branch = "polkadot-v0.8.28" }
babe-primitives = { package = "sp-consensus-babe", git = "https://github.com/paritytech/substrate", branch = "polkadot-v0.8.28" }
consensus_common = { package = "sp-consensus", git = "https://github.com/paritytech/substrate", branch = "polkadot-v0.8.28" }
frame-benchmarking = { git = "https://github.com/paritytech/substrate", branch = "polkadot-v0.8.28" }
frame-system = { git = "https://github.com/paritytech/substrate", branch = "polkadot-v0.8.28" }
grandpa = { package = "sc-finality-grandpa", git = "https://github.com/paritytech/substrate", branch = "polkadot-v0.8.28" }
grandpa_primitives = { package = "sp-finality-grandpa", git = "https://github.com/paritytech/substrate", branch = "polkadot-v0.8.28" }
inherents = { package = "sp-inherents", git = "https://github.com/paritytech/substrate", branch = "polkadot-v0.8.28" }
pallet-staking = { git = "https://github.com/paritytech/substrate", branch = "polkadot-v0.8.28" }
pallet-balances = { git = "https://github.com/paritytech/substrate", branch = "polkadot-v0.8.28" }
pallet-transaction-payment = { git = "https://github.com/paritytech/substrate", branch = "polkadot-v0.8.28" }
sc-chain-spec = { git = "https://github.com/paritytech/substrate", branch = "polkadot-v0.8.28" }
sc-cli = { git = "https://github.com/paritytech/substrate", branch = "polkadot-v0.8.28" }
sc-client-api = { git = "https://github.com/paritytech/substrate", branch = "polkadot-v0.8.28" }
sc-consensus = { git = "https://github.com/paritytech/substrate", branch = "polkadot-v0.8.28" }
sc-executor = { git = "https://github.com/paritytech/substrate", branch = "polkadot-v0.8.28" }
sc-network = { git = "https://github.com/paritytech/substrate", branch = "polkadot-v0.8.28" }
sc-tracing = { git = "https://github.com/paritytech/substrate", branch = "polkadot-v0.8.28" }
sc-transaction-pool = { git = "https://github.com/paritytech/substrate", branch = "polkadot-v0.8.28" }
service = { package = "sc-service", git = "https://github.com/paritytech/substrate", branch = "polkadot-v0.8.28", default-features = false }
sp-arithmetic = { git = "https://github.com/paritytech/substrate", branch = "polkadot-v0.8.28" }
sp-blockchain = { git = "https://github.com/paritytech/substrate", branch = "polkadot-v0.8.28" }
sp-core = { git = "https://github.com/paritytech/substrate", branch = "polkadot-v0.8.28" }
sp-keyring = { git = "https://github.com/paritytech/substrate", branch = "polkadot-v0.8.28" }
sp-runtime = { git = "https://github.com/paritytech/substrate", branch = "polkadot-v0.8.28" }
sp-state-machine = { git = "https://github.com/paritytech/substrate", branch = "polkadot-v0.8.28" }
substrate-test-client = { git = "https://github.com/paritytech/substrate", branch = "polkadot-v0.8.28" }

[dev-dependencies]
pallet-balances = { git = "https://github.com/paritytech/substrate", branch = "polkadot-v0.8.28", default-features = false }
serde_json = "1.0.61"
substrate-test-utils = { git = "https://github.com/paritytech/substrate", branch = "polkadot-v0.8.28" }
=======
sp-authority-discovery = { git = "https://github.com/paritytech/substrate", branch = "polkadot-v0.8.29" }
sc-authority-discovery = { git = "https://github.com/paritytech/substrate", branch = "polkadot-v0.8.29" }
babe = { package = "sc-consensus-babe", git = "https://github.com/paritytech/substrate", branch = "polkadot-v0.8.29" }
babe-primitives = { package = "sp-consensus-babe", git = "https://github.com/paritytech/substrate", branch = "polkadot-v0.8.29" }
consensus_common = { package = "sp-consensus", git = "https://github.com/paritytech/substrate", branch = "polkadot-v0.8.29" }
frame-benchmarking = { git = "https://github.com/paritytech/substrate", branch = "polkadot-v0.8.29" }
frame-system = { git = "https://github.com/paritytech/substrate", branch = "polkadot-v0.8.29" }
grandpa = { package = "sc-finality-grandpa", git = "https://github.com/paritytech/substrate", branch = "polkadot-v0.8.29" }
grandpa_primitives = { package = "sp-finality-grandpa", git = "https://github.com/paritytech/substrate", branch = "polkadot-v0.8.29" }
inherents = { package = "sp-inherents", git = "https://github.com/paritytech/substrate", branch = "polkadot-v0.8.29" }
pallet-staking = { git = "https://github.com/paritytech/substrate", branch = "polkadot-v0.8.29" }
pallet-balances = { git = "https://github.com/paritytech/substrate", branch = "polkadot-v0.8.29" }
pallet-transaction-payment = { git = "https://github.com/paritytech/substrate", branch = "polkadot-v0.8.29" }
sc-chain-spec = { git = "https://github.com/paritytech/substrate", branch = "polkadot-v0.8.29" }
sc-cli = { git = "https://github.com/paritytech/substrate", branch = "polkadot-v0.8.29" }
sc-client-api = { git = "https://github.com/paritytech/substrate", branch = "polkadot-v0.8.29" }
sc-consensus = { git = "https://github.com/paritytech/substrate", branch = "polkadot-v0.8.29" }
sc-executor = { git = "https://github.com/paritytech/substrate", branch = "polkadot-v0.8.29" }
sc-network = { git = "https://github.com/paritytech/substrate", branch = "polkadot-v0.8.29" }
sc-tracing = { git = "https://github.com/paritytech/substrate", branch = "polkadot-v0.8.29" }
sc-transaction-pool = { git = "https://github.com/paritytech/substrate", branch = "polkadot-v0.8.29" }
service = { package = "sc-service", git = "https://github.com/paritytech/substrate", branch = "polkadot-v0.8.29", default-features = false }
sp-arithmetic = { git = "https://github.com/paritytech/substrate", branch = "polkadot-v0.8.29" }
sp-blockchain = { git = "https://github.com/paritytech/substrate", branch = "polkadot-v0.8.29" }
sp-core = { git = "https://github.com/paritytech/substrate", branch = "polkadot-v0.8.29" }
sp-keyring = { git = "https://github.com/paritytech/substrate", branch = "polkadot-v0.8.29" }
sp-runtime = { git = "https://github.com/paritytech/substrate", branch = "polkadot-v0.8.29" }
sp-state-machine = { git = "https://github.com/paritytech/substrate", branch = "polkadot-v0.8.29" }
substrate-test-client = { git = "https://github.com/paritytech/substrate", branch = "polkadot-v0.8.29" }

[dev-dependencies]
pallet-balances = { git = "https://github.com/paritytech/substrate", branch = "polkadot-v0.8.29", default-features = false }
serde_json = "1.0.61"
substrate-test-utils = { git = "https://github.com/paritytech/substrate", branch = "polkadot-v0.8.29" }
>>>>>>> 2494dec2
tokio = { version = "0.2", features = ["macros"] }<|MERGE_RESOLUTION|>--- conflicted
+++ resolved
@@ -26,42 +26,6 @@
 polkadot-runtime-parachains = { path = "../../../runtime/parachains" }
 
 # Substrate dependencies
-<<<<<<< HEAD
-sp-authority-discovery = { git = "https://github.com/paritytech/substrate", branch = "polkadot-v0.8.28" }
-sc-authority-discovery = { git = "https://github.com/paritytech/substrate", branch = "polkadot-v0.8.28" }
-babe = { package = "sc-consensus-babe", git = "https://github.com/paritytech/substrate", branch = "polkadot-v0.8.28" }
-babe-primitives = { package = "sp-consensus-babe", git = "https://github.com/paritytech/substrate", branch = "polkadot-v0.8.28" }
-consensus_common = { package = "sp-consensus", git = "https://github.com/paritytech/substrate", branch = "polkadot-v0.8.28" }
-frame-benchmarking = { git = "https://github.com/paritytech/substrate", branch = "polkadot-v0.8.28" }
-frame-system = { git = "https://github.com/paritytech/substrate", branch = "polkadot-v0.8.28" }
-grandpa = { package = "sc-finality-grandpa", git = "https://github.com/paritytech/substrate", branch = "polkadot-v0.8.28" }
-grandpa_primitives = { package = "sp-finality-grandpa", git = "https://github.com/paritytech/substrate", branch = "polkadot-v0.8.28" }
-inherents = { package = "sp-inherents", git = "https://github.com/paritytech/substrate", branch = "polkadot-v0.8.28" }
-pallet-staking = { git = "https://github.com/paritytech/substrate", branch = "polkadot-v0.8.28" }
-pallet-balances = { git = "https://github.com/paritytech/substrate", branch = "polkadot-v0.8.28" }
-pallet-transaction-payment = { git = "https://github.com/paritytech/substrate", branch = "polkadot-v0.8.28" }
-sc-chain-spec = { git = "https://github.com/paritytech/substrate", branch = "polkadot-v0.8.28" }
-sc-cli = { git = "https://github.com/paritytech/substrate", branch = "polkadot-v0.8.28" }
-sc-client-api = { git = "https://github.com/paritytech/substrate", branch = "polkadot-v0.8.28" }
-sc-consensus = { git = "https://github.com/paritytech/substrate", branch = "polkadot-v0.8.28" }
-sc-executor = { git = "https://github.com/paritytech/substrate", branch = "polkadot-v0.8.28" }
-sc-network = { git = "https://github.com/paritytech/substrate", branch = "polkadot-v0.8.28" }
-sc-tracing = { git = "https://github.com/paritytech/substrate", branch = "polkadot-v0.8.28" }
-sc-transaction-pool = { git = "https://github.com/paritytech/substrate", branch = "polkadot-v0.8.28" }
-service = { package = "sc-service", git = "https://github.com/paritytech/substrate", branch = "polkadot-v0.8.28", default-features = false }
-sp-arithmetic = { git = "https://github.com/paritytech/substrate", branch = "polkadot-v0.8.28" }
-sp-blockchain = { git = "https://github.com/paritytech/substrate", branch = "polkadot-v0.8.28" }
-sp-core = { git = "https://github.com/paritytech/substrate", branch = "polkadot-v0.8.28" }
-sp-keyring = { git = "https://github.com/paritytech/substrate", branch = "polkadot-v0.8.28" }
-sp-runtime = { git = "https://github.com/paritytech/substrate", branch = "polkadot-v0.8.28" }
-sp-state-machine = { git = "https://github.com/paritytech/substrate", branch = "polkadot-v0.8.28" }
-substrate-test-client = { git = "https://github.com/paritytech/substrate", branch = "polkadot-v0.8.28" }
-
-[dev-dependencies]
-pallet-balances = { git = "https://github.com/paritytech/substrate", branch = "polkadot-v0.8.28", default-features = false }
-serde_json = "1.0.61"
-substrate-test-utils = { git = "https://github.com/paritytech/substrate", branch = "polkadot-v0.8.28" }
-=======
 sp-authority-discovery = { git = "https://github.com/paritytech/substrate", branch = "polkadot-v0.8.29" }
 sc-authority-discovery = { git = "https://github.com/paritytech/substrate", branch = "polkadot-v0.8.29" }
 babe = { package = "sc-consensus-babe", git = "https://github.com/paritytech/substrate", branch = "polkadot-v0.8.29" }
@@ -96,5 +60,4 @@
 pallet-balances = { git = "https://github.com/paritytech/substrate", branch = "polkadot-v0.8.29", default-features = false }
 serde_json = "1.0.61"
 substrate-test-utils = { git = "https://github.com/paritytech/substrate", branch = "polkadot-v0.8.29" }
->>>>>>> 2494dec2
 tokio = { version = "0.2", features = ["macros"] }