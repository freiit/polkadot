// Copyright 2020 Parity Technologies (UK) Ltd.
// This file is part of Polkadot.

// Polkadot is free software: you can redistribute it and/or modify
// it under the terms of the GNU General Public License as published by
// the Free Software Foundation, either version 3 of the License, or
// (at your option) any later version.

// Polkadot is distributed in the hope that it will be useful,
// but WITHOUT ANY WARRANTY; without even the implied warranty of
// MERCHANTABILITY or FITNESS FOR A PARTICULAR PURPOSE.  See the
// GNU General Public License for more details.

// You should have received a copy of the GNU General Public License
// along with Polkadot.  If not, see <http://www.gnu.org/licenses/>.

//! The Rococo runtime for v1 parachains.

#![cfg_attr(not(feature = "std"), no_std)]
// `construct_runtime!` does a lot of recursion and requires us to increase the limit to 256.
#![recursion_limit = "256"]

use pallet_transaction_payment::CurrencyAdapter;
use sp_std::prelude::*;
use sp_std::collections::btree_map::BTreeMap;
use parity_scale_codec::Encode;
use primitives::v1::{
	AccountId, AccountIndex, Balance, BlockNumber, Hash, Nonce, Signature, Moment,
	GroupRotationInfo, CoreState, Id, ValidationCode, CandidateEvent,
	ValidatorId, ValidatorIndex, CommittedCandidateReceipt, OccupiedCoreAssumption,
	PersistedValidationData, InboundDownwardMessage, InboundHrmpMessage,
	SessionInfo as SessionInfoData,
};
use runtime_common::{
	mmr as mmr_common,
	SlowAdjustingFeeUpdate, impls::ToAuthor, BlockHashCount, BlockWeights, BlockLength, RocksDbWeight,
};
use runtime_parachains::{
	self,
	runtime_api_impl::v1 as runtime_api_impl,
};
use frame_support::{
	construct_runtime, parameter_types,
	traits::{EnsureOrigin, Filter, KeyOwnerProofSystem, Randomness},
	weights::Weight,
};
use sp_runtime::{
	create_runtime_str, generic, impl_opaque_keys,
	ApplyExtrinsicResult, KeyTypeId, Perbill,
	transaction_validity::{TransactionValidity, TransactionSource, TransactionPriority},
	traits::{
		self, Keccak256, BlakeTwo256, Block as BlockT, OpaqueKeys, AccountIdLookup,
		Extrinsic as ExtrinsicT, SaturatedConversion, Verify,
	},
};
use pallet_im_online::sr25519::AuthorityId as ImOnlineId;
use authority_discovery_primitives::AuthorityId as AuthorityDiscoveryId;
#[cfg(any(feature = "std", test))]
use sp_version::NativeVersion;
use sp_version::RuntimeVersion;
use pallet_transaction_payment::{FeeDetails, RuntimeDispatchInfo};
use pallet_grandpa::{AuthorityId as GrandpaId, fg_primitives};
use sp_core::OpaqueMetadata;
use sp_staking::SessionIndex;
use pallet_session::historical as session_historical;
use frame_system::{EnsureRoot, EnsureOneOf, EnsureSigned};
use runtime_common::{paras_sudo_wrapper, paras_registrar, xcm_sender};
use beefy_primitives::ecdsa::AuthorityId as BeefyId;
use pallet_mmr_primitives as mmr;

use runtime_parachains::origin as parachains_origin;
use runtime_parachains::configuration as parachains_configuration;
use runtime_parachains::shared as parachains_shared;
use runtime_parachains::inclusion as parachains_inclusion;
use runtime_parachains::inclusion_inherent as parachains_inclusion_inherent;
use runtime_parachains::initializer as parachains_initializer;
use runtime_parachains::session_info as parachains_session_info;
use runtime_parachains::paras as parachains_paras;
use runtime_parachains::dmp as parachains_dmp;
use runtime_parachains::ump as parachains_ump;
use runtime_parachains::hrmp as parachains_hrmp;
use runtime_parachains::scheduler as parachains_scheduler;

pub use pallet_balances::Call as BalancesCall;

use polkadot_parachain::primitives::Id as ParaId;
use xcm::v0::{MultiLocation, NetworkId};
use xcm_executor::traits::IsConcrete;
use xcm_builder::{
	AccountId32Aliases, ChildParachainConvertsVia, SovereignSignedViaLocation,
	CurrencyAdapter as XcmCurrencyAdapter, ChildParachainAsNative,
	SignedAccountId32AsNative, ChildSystemParachainAsSuperuser, LocationInverter,
};
use constants::{time::*, currency::*, fee::*};

/// Constant values used within the runtime.
pub mod constants;
mod propose_parachain;

// Make the WASM binary available.
#[cfg(feature = "std")]
include!(concat!(env!("OUT_DIR"), "/wasm_binary.rs"));

/// Runtime version (Rococo).
pub const VERSION: RuntimeVersion = RuntimeVersion {
	spec_name: create_runtime_str!("rococo"),
	impl_name: create_runtime_str!("parity-rococo-v1-1"),
	authoring_version: 0,
	spec_version: 215,
	impl_version: 0,
	#[cfg(not(feature = "disable-runtime-api"))]
	apis: RUNTIME_API_VERSIONS,
	#[cfg(feature = "disable-runtime-api")]
	apis: sp_version::create_apis_vec![[]],
	transaction_version: 0,
};

/// The BABE epoch configuration at genesis.
pub const BABE_GENESIS_EPOCH_CONFIG: babe_primitives::BabeEpochConfiguration =
	babe_primitives::BabeEpochConfiguration {
		c: PRIMARY_PROBABILITY,
		allowed_slots: babe_primitives::AllowedSlots::PrimaryAndSecondaryVRFSlots
	};

/// Native version.
#[cfg(any(feature = "std", test))]
pub fn native_version() -> NativeVersion {
	NativeVersion {
		runtime_version: VERSION,
		can_author_with: Default::default(),
	}
}

/// The address format for describing accounts.
pub type Address = sp_runtime::MultiAddress<AccountId, ()>;
/// Block header type as expected by this runtime.
pub type Header = generic::Header<BlockNumber, BlakeTwo256>;
/// Block type as expected by this runtime.
pub type Block = generic::Block<Header, UncheckedExtrinsic>;
/// A Block signed with a Justification
pub type SignedBlock = generic::SignedBlock<Block>;
/// BlockId type as expected by this runtime.
pub type BlockId = generic::BlockId<Block>;
/// The SignedExtension to the basic transaction logic.
pub type SignedExtra = (
	frame_system::CheckSpecVersion<Runtime>,
	frame_system::CheckTxVersion<Runtime>,
	frame_system::CheckGenesis<Runtime>,
	frame_system::CheckMortality<Runtime>,
	frame_system::CheckNonce<Runtime>,
	frame_system::CheckWeight<Runtime>,
	pallet_transaction_payment::ChargeTransactionPayment<Runtime>,
);

/// Unchecked extrinsic type as expected by this runtime.
pub type UncheckedExtrinsic = generic::UncheckedExtrinsic<Address, Call, Signature, SignedExtra>;
/// Extrinsic type that has already been checked.
pub type CheckedExtrinsic = generic::CheckedExtrinsic<AccountId, Nonce, Call>;
/// Executive: handles dispatch to the various modules.
<<<<<<< HEAD
pub type Executive = frame_executive::Executive<
	Runtime,
	Block,
	frame_system::ChainContext<Runtime>,
	Runtime,
	AllModules,
	UpgradeSessionKeys,
>;
=======
pub type Executive = frame_executive::Executive<Runtime, Block, frame_system::ChainContext<Runtime>, Runtime, AllPallets>;
>>>>>>> f589b6fb
/// The payload being signed in transactions.
pub type SignedPayload = generic::SignedPayload<Call, SignedExtra>;

// TODO [ToDr] Remove while BEEFY runtime upgrade is done.
impl_opaque_keys! {
	pub struct OldSessionKeys {
		pub grandpa: Grandpa,
		pub babe: Babe,
		pub im_online: ImOnline,
		pub para_validator: Initializer,
		pub para_assignment: SessionInfo,
		pub authority_discovery: AuthorityDiscovery,
	}
}

impl_opaque_keys! {
	pub struct SessionKeys {
		pub grandpa: Grandpa,
		pub babe: Babe,
		pub im_online: ImOnline,
		pub para_validator: Initializer,
		pub para_assignment: SessionInfo,
		pub authority_discovery: AuthorityDiscovery,
		pub beefy: Beefy,
	}
}

fn transform_session_keys(v: AccountId, old: OldSessionKeys) -> SessionKeys {
	SessionKeys {
		grandpa: old.grandpa,
		babe: old.babe,
		im_online: old.im_online,
		para_validator: old.para_validator,
		para_assignment: old.para_assignment,
		authority_discovery: old.authority_discovery,
		beefy: {
			// We need to produce a dummy value that's unique for the validator.
			let mut id = BeefyId::default();
			let id_raw: &mut [u8] = id.as_mut();
			id_raw.copy_from_slice(v.as_ref());
			id_raw[0..4].copy_from_slice(b"beef");
			id
		},
	}
}

// When this is removed, should also remove `OldSessionKeys`.
pub struct UpgradeSessionKeys;
impl frame_support::traits::OnRuntimeUpgrade for UpgradeSessionKeys {
	fn on_runtime_upgrade() -> frame_support::weights::Weight {
		Session::upgrade_keys::<OldSessionKeys, _>(transform_session_keys);
		Perbill::from_percent(50) * BlockWeights::get().max_block
	}
}

construct_runtime! {
	pub enum Runtime where
		Block = Block,
		NodeBlock = primitives::v1::Block,
		UncheckedExtrinsic = UncheckedExtrinsic
	{
		System: frame_system::{Pallet, Call, Storage, Config, Event<T>},

		// Must be before session.
		Babe: pallet_babe::{Pallet, Call, Storage, Config, ValidateUnsigned},

		Timestamp: pallet_timestamp::{Pallet, Call, Storage, Inherent},
		Indices: pallet_indices::{Pallet, Call, Storage, Config<T>, Event<T>},
		Balances: pallet_balances::{Pallet, Call, Storage, Config<T>, Event<T>},
		TransactionPayment: pallet_transaction_payment::{Pallet, Storage},

		// Consensus support.
		Authorship: pallet_authorship::{Pallet, Call, Storage},
		Offences: pallet_offences::{Pallet, Call, Storage, Event},
		Historical: session_historical::{Pallet},
		Session: pallet_session::{Pallet, Call, Storage, Event, Config<T>},
		Grandpa: pallet_grandpa::{Pallet, Call, Storage, Config, Event, ValidateUnsigned},
		ImOnline: pallet_im_online::{Pallet, Call, Storage, Event<T>, ValidateUnsigned, Config<T>},
		AuthorityDiscovery: pallet_authority_discovery::{Pallet, Call, Config},

		// Parachains modules.
		ParachainsOrigin: parachains_origin::{Pallet, Origin},
		ParachainsConfiguration: parachains_configuration::{Pallet, Call, Storage, Config<T>},
		Shared: parachains_shared::{Pallet, Call, Storage},
		Inclusion: parachains_inclusion::{Pallet, Call, Storage, Event<T>},
		InclusionInherent: parachains_inclusion_inherent::{Pallet, Call, Storage, Inherent},
		Scheduler: parachains_scheduler::{Pallet, Call, Storage},
		Paras: parachains_paras::{Pallet, Call, Storage},
		Initializer: parachains_initializer::{Pallet, Call, Storage},
		Dmp: parachains_dmp::{Pallet, Call, Storage},
		Ump: parachains_ump::{Pallet, Call, Storage},
		Hrmp: parachains_hrmp::{Pallet, Call, Storage, Event},
		SessionInfo: parachains_session_info::{Pallet, Call, Storage},

		Registrar: paras_registrar::{Pallet, Call, Storage, Event<T>},
		ParasSudoWrapper: paras_sudo_wrapper::{Pallet, Call},

		// Sudo
		Sudo: pallet_sudo::{Pallet, Call, Storage, Event<T>, Config<T>},

		// Propose parachain pallet.
<<<<<<< HEAD
		ProposeParachain: propose_parachain::{Module, Call, Storage, Event<T>},

		// Bridges support.
		Mmr: pallet_mmr::{Module, Call, Storage},
		Beefy: pallet_beefy::{Module, Config<T>, Storage},
		MmrLeaf: mmr_common::{Module, Storage},
=======
		ProposeParachain: propose_parachain::{Pallet, Call, Storage, Event<T>},
>>>>>>> f589b6fb
	}
}

pub struct BaseFilter;
impl Filter<Call> for BaseFilter {
	fn filter(_call: &Call) -> bool {
		true
	}
}

parameter_types! {
	pub const Version: RuntimeVersion = VERSION;
	pub const SS58Prefix: u8 = 42;
}

impl frame_system::Config for Runtime {
	type BaseCallFilter = BaseFilter;
	type BlockWeights = BlockWeights;
	type BlockLength = BlockLength;
	type DbWeight = RocksDbWeight;
	type Origin = Origin;
	type Call = Call;
	type Index = Nonce;
	type BlockNumber = BlockNumber;
	type Hash = Hash;
	type Hashing = BlakeTwo256;
	type AccountId = AccountId;
	type Lookup = AccountIdLookup<AccountId, ()>;
	type Header = generic::Header<BlockNumber, BlakeTwo256>;
	type Event = Event;
	type BlockHashCount = BlockHashCount;
	type Version = Version;
	type PalletInfo = PalletInfo;
	type AccountData = pallet_balances::AccountData<Balance>;
	type OnNewAccount = ();
	type OnKilledAccount = ();
	type SystemWeightInfo = ();
	type SS58Prefix = SS58Prefix;
}

parameter_types! {
	pub const ValidationUpgradeFrequency: BlockNumber = 2 * DAYS;
	pub const ValidationUpgradeDelay: BlockNumber = 8 * HOURS;
	pub const SlashPeriod: BlockNumber = 7 * DAYS;
}

/// Submits a transaction with the node's public and signature type. Adheres to the signed extension
/// format of the chain.
impl<LocalCall> frame_system::offchain::CreateSignedTransaction<LocalCall> for Runtime where
	Call: From<LocalCall>,
{
	fn create_transaction<C: frame_system::offchain::AppCrypto<Self::Public, Self::Signature>>(
		call: Call,
		public: <Signature as Verify>::Signer,
		account: AccountId,
		nonce: <Runtime as frame_system::Config>::Index,
	) -> Option<(Call, <UncheckedExtrinsic as ExtrinsicT>::SignaturePayload)> {
		use sp_runtime::traits::StaticLookup;
		// take the biggest period possible.
		let period = BlockHashCount::get()
			.checked_next_power_of_two()
			.map(|c| c / 2)
			.unwrap_or(2) as u64;

		let current_block = System::block_number()
			.saturated_into::<u64>()
			// The `System::block_number` is initialized with `n+1`,
			// so the actual block number is `n`.
			.saturating_sub(1);
		let tip = 0;
		let extra: SignedExtra = (
			frame_system::CheckSpecVersion::<Runtime>::new(),
			frame_system::CheckTxVersion::<Runtime>::new(),
			frame_system::CheckGenesis::<Runtime>::new(),
			frame_system::CheckMortality::<Runtime>::from(generic::Era::mortal(period, current_block)),
			frame_system::CheckNonce::<Runtime>::from(nonce),
			frame_system::CheckWeight::<Runtime>::new(),
			pallet_transaction_payment::ChargeTransactionPayment::<Runtime>::from(tip),
		);
		let raw_payload = SignedPayload::new(call, extra).map_err(|e| {
			log::warn!("Unable to create signed payload: {:?}", e);
		}).ok()?;
		let signature = raw_payload.using_encoded(|payload| {
			C::sign(payload, public)
		})?;
		let (call, extra, _) = raw_payload.deconstruct();
		let address = <Runtime as frame_system::Config>::Lookup::unlookup(account);
		Some((call, (address, signature, extra)))
	}
}

impl frame_system::offchain::SigningTypes for Runtime {
	type Public = <Signature as Verify>::Signer;
	type Signature = Signature;
}

/// Special `FullIdentificationOf` implementation that is returning for every input `Some(Default::default())`.
pub struct FullIdentificationOf;
impl sp_runtime::traits::Convert<AccountId, Option<()>> for FullIdentificationOf {
	fn convert(_: AccountId) -> Option<()> { Some(Default::default()) }
}

impl pallet_session::historical::Config for Runtime {
	type FullIdentification = ();
	type FullIdentificationOf = FullIdentificationOf;
}

parameter_types! {
	pub SessionDuration: BlockNumber = EpochDurationInBlocks::get() as _;
}

parameter_types! {
	pub const ImOnlineUnsignedPriority: TransactionPriority = TransactionPriority::max_value();
}

impl pallet_im_online::Config for Runtime {
	type AuthorityId = ImOnlineId;
	type Event = Event;
	type ValidatorSet = Historical;
	type NextSessionRotation = Babe;
	type ReportUnresponsiveness = Offences;
	type UnsignedPriority = ImOnlineUnsignedPriority;
	type WeightInfo = ();
}

parameter_types! {
	pub const ExistentialDeposit: Balance = 1 * CENTS;
	pub const MaxLocks: u32 = 50;
}

impl pallet_balances::Config for Runtime {
	type Balance = Balance;
	type DustRemoval = ();
	type Event = Event;
	type ExistentialDeposit = ExistentialDeposit;
	type AccountStore = System;
	type MaxLocks = MaxLocks;
	type WeightInfo = ();
}

impl<C> frame_system::offchain::SendTransactionTypes<C> for Runtime where
	Call: From<C>,
{
	type OverarchingCall = Call;
	type Extrinsic = UncheckedExtrinsic;
}

parameter_types! {
	pub const QueueSize: usize = 2;
	pub const MaxRetries: u32 = 3;
}

parameter_types! {
	pub OffencesWeightSoftLimit: Weight = Perbill::from_percent(60) * BlockWeights::get().max_block;
}

impl pallet_offences::Config for Runtime {
	type Event = Event;
	type IdentificationTuple = pallet_session::historical::IdentificationTuple<Self>;
	type OnOffenceHandler = ();
	type WeightSoftLimit = OffencesWeightSoftLimit;
}

impl pallet_authority_discovery::Config for Runtime {}

parameter_types! {
	pub const MinimumPeriod: u64 = SLOT_DURATION / 2;
}
impl pallet_timestamp::Config for Runtime {
	type Moment = u64;
	type OnTimestampSet = Babe;
	type MinimumPeriod = MinimumPeriod;
	type WeightInfo = ();
}

parameter_types! {
	pub const TransactionByteFee: Balance = 10 * MILLICENTS;
}

impl pallet_transaction_payment::Config for Runtime {
	type OnChargeTransaction = CurrencyAdapter<Balances, ToAuthor<Runtime>>;
	type TransactionByteFee = TransactionByteFee;
	type WeightToFee = WeightToFee;
	type FeeMultiplierUpdate = SlowAdjustingFeeUpdate<Self>;
}

parameter_types! {
	pub const DisabledValidatorsThreshold: Perbill = Perbill::from_percent(17);
}

/// Special `ValidatorIdOf` implementation that is just returning the input as result.
pub struct ValidatorIdOf;
impl sp_runtime::traits::Convert<AccountId, Option<AccountId>> for ValidatorIdOf {
	fn convert(a: AccountId) -> Option<AccountId> { Some(a) }
}

impl pallet_session::Config for Runtime {
	type Event = Event;
	type ValidatorId = AccountId;
	type ValidatorIdOf = ValidatorIdOf;
	type ShouldEndSession = Babe;
	type NextSessionRotation = Babe;
	type SessionManager = pallet_session::historical::NoteHistoricalRoot<Self, ProposeParachain>;
	type SessionHandler = <SessionKeys as OpaqueKeys>::KeyTypeIdProviders;
	type Keys = SessionKeys;
	type DisabledValidatorsThreshold = DisabledValidatorsThreshold;
	type WeightInfo = ();
}

parameter_types! {
	pub const ExpectedBlockTime: Moment = MILLISECS_PER_BLOCK;
	pub ReportLongevity: u64 = EpochDurationInBlocks::get() as u64 * 10;
}

impl pallet_babe::Config for Runtime {
	type EpochDuration = EpochDurationInBlocks;
	type ExpectedBlockTime = ExpectedBlockTime;

	// session module is the trigger
	type EpochChangeTrigger = pallet_babe::ExternalTrigger;

	type KeyOwnerProofSystem = Historical;

	type KeyOwnerProof = <Self::KeyOwnerProofSystem as KeyOwnerProofSystem<(
		KeyTypeId,
		pallet_babe::AuthorityId,
	)>>::Proof;

	type KeyOwnerIdentification = <Self::KeyOwnerProofSystem as KeyOwnerProofSystem<(
		KeyTypeId,
		pallet_babe::AuthorityId,
	)>>::IdentificationTuple;

	type HandleEquivocation =
		pallet_babe::EquivocationHandler<Self::KeyOwnerIdentification, Offences, ReportLongevity>;

	type WeightInfo = ();
}

parameter_types! {
	pub const IndexDeposit: Balance = 1 * DOLLARS;
}

impl pallet_indices::Config for Runtime {
	type AccountIndex = AccountIndex;
	type Currency = Balances;
	type Deposit = IndexDeposit;
	type Event = Event;
	type WeightInfo = ();
}

parameter_types! {
	pub const AttestationPeriod: BlockNumber = 50;
}

impl pallet_grandpa::Config for Runtime {
	type Event = Event;
	type Call = Call;

	type KeyOwnerProofSystem = Historical;

	type KeyOwnerProof =
		<Self::KeyOwnerProofSystem as KeyOwnerProofSystem<(KeyTypeId, GrandpaId)>>::Proof;

	type KeyOwnerIdentification = <Self::KeyOwnerProofSystem as KeyOwnerProofSystem<(
		KeyTypeId,
		GrandpaId,
	)>>::IdentificationTuple;

	type HandleEquivocation =
		pallet_grandpa::EquivocationHandler<Self::KeyOwnerIdentification, Offences, ReportLongevity>;

	type WeightInfo = ();
}

parameter_types! {
	pub const UncleGenerations: u32 = 0;
}

impl pallet_authorship::Config for Runtime {
	type FindAuthor = pallet_session::FindAccountFromAuthorIndex<Self, Babe>;
	type UncleGenerations = UncleGenerations;
	type FilterUncle = ();
	type EventHandler = ImOnline;
}

impl parachains_origin::Config for Runtime {}

impl parachains_configuration::Config for Runtime {}

impl parachains_shared::Config for Runtime {}

/// Special `RewardValidators` that does nothing ;)
pub struct RewardValidators;
impl runtime_parachains::inclusion::RewardValidators for RewardValidators {
	fn reward_backing(_: impl IntoIterator<Item=ValidatorIndex>) {}
	fn reward_bitfields(_: impl IntoIterator<Item=ValidatorIndex>) {}
}

impl parachains_inclusion::Config for Runtime {
	type Event = Event;
	type RewardValidators = RewardValidators;
}

impl parachains_paras::Config for Runtime {
	type Origin = Origin;
}

parameter_types! {
	pub const RocLocation: MultiLocation = MultiLocation::Null;
	pub const RococoNetwork: NetworkId = NetworkId::Polkadot;
	pub const Ancestry: MultiLocation = MultiLocation::Null;
}

pub type LocationConverter = (
	ChildParachainConvertsVia<ParaId, AccountId>,
	AccountId32Aliases<RococoNetwork, AccountId>,
);

pub type LocalAssetTransactor =
	XcmCurrencyAdapter<
		// Use this currency:
		Balances,
		// Use this currency when it is a fungible asset matching the given location or name:
		IsConcrete<RocLocation>,
		// We can convert the MultiLocations with our converter above:
		LocationConverter,
		// Our chain's account ID type (we can't get away without mentioning it explicitly):
		AccountId,
	>;

type LocalOriginConverter = (
	SovereignSignedViaLocation<LocationConverter, Origin>,
	ChildParachainAsNative<parachains_origin::Origin, Origin>,
	SignedAccountId32AsNative<RococoNetwork, Origin>,
	ChildSystemParachainAsSuperuser<ParaId, Origin>,
);

pub struct XcmConfig;
impl xcm_executor::Config for XcmConfig {
	type Call = Call;
	type XcmSender = xcm_sender::RelayChainXcmSender<Runtime>;
	type AssetTransactor = LocalAssetTransactor;
	type OriginConverter = LocalOriginConverter;
	type IsReserve = ();
	type IsTeleporter = ();
	type LocationInverter = LocationInverter<Ancestry>;
}

impl parachains_session_info::Config for Runtime {}

impl parachains_ump::Config for Runtime {
	type UmpSink = crate::parachains_ump::XcmSink<XcmConfig>;
}

impl parachains_dmp::Config for Runtime {}

impl parachains_hrmp::Config for Runtime {
	type Event = Event;
	type Origin = Origin;
	type Currency = Balances;
}

impl parachains_inclusion_inherent::Config for Runtime {}

impl parachains_scheduler::Config for Runtime {}

impl parachains_initializer::Config for Runtime {
	type Randomness = pallet_babe::RandomnessFromOneEpochAgo<Runtime>;
}

impl paras_sudo_wrapper::Config for Runtime {}

parameter_types! {
	pub const ParaDeposit: Balance = 5 * DOLLARS;
	pub const DataDepositPerByte: Balance = deposit(0, 1);
	pub const MaxCodeSize: u32 = 10 * 1024 * 1024; // 10 MB
	pub const MaxHeadSize: u32 = 20 * 1024; // 20 KB
}

impl paras_registrar::Config for Runtime {
	type Event = Event;
	type Origin = Origin;
	type Currency = Balances;
	type OnSwap = ();
	type ParaDeposit = ParaDeposit;
	type DataDepositPerByte = DataDepositPerByte;
	type MaxCodeSize = MaxCodeSize;
	type MaxHeadSize = MaxHeadSize;
	type WeightInfo = paras_registrar::TestWeightInfo;
}

impl pallet_sudo::Config for Runtime {
	type Event = Event;
	type Call = Call;
}

impl pallet_beefy::Config for Runtime {
	type AuthorityId = BeefyId;
}

impl pallet_mmr::Config for Runtime {
	const INDEXING_PREFIX: &'static [u8] = b"mmr";
	type Hashing = Keccak256;
	type Hash = <Keccak256 as traits::Hash>::Output;
	type OnNewRoot = mmr_common::DepositBeefyDigest<Runtime>;
	type WeightInfo = ();
	type LeafData = mmr_common::Module<Runtime>;
}

impl mmr_common::Config for Runtime {
	type BeefyAuthorityToMerkleLeaf = mmr_common::UncompressBeefyEcdsaKeys;
}

/// Priviledged origin used by propose parachain.
pub struct PriviledgedOrigin;

impl EnsureOrigin<Origin> for PriviledgedOrigin {
	type Success = ();

	fn try_origin(o: Origin) -> Result<Self::Success, Origin> {
		let allowed = [
			hex_literal::hex!("b44c58e50328768ac06ed44b842bfa69d86ea10f60bc36156c9ffc5e00867220"),
			hex_literal::hex!("762a6a38ba72b139cba285a39a6766e02046fb023f695f5ecf7f48b037c0dd6b")
		];

		let origin = o.clone();
		match EnsureSigned::try_origin(o) {
			Ok(who) if allowed.iter().any(|a| a == &who.as_ref()) => Ok(()),
			_ => Err(origin),
		}
	}

	#[cfg(feature = "runtime-benchmarks")]
	fn successful_origin() -> Origin { Origin::root() }
}

parameter_types! {
	pub const ProposeDeposit: Balance = 1000 * DOLLARS;
	pub const MaxNameLength: u32 = 20;
}

impl propose_parachain::Config for Runtime {
	type Event = Event;
	type MaxNameLength = MaxNameLength;
	type ProposeDeposit = ProposeDeposit;
	type PriviledgedOrigin = EnsureOneOf<AccountId, EnsureRoot<AccountId>, PriviledgedOrigin>;
}

#[cfg(not(feature = "disable-runtime-api"))]
sp_api::impl_runtime_apis! {
	impl sp_api::Core<Block> for Runtime {
		fn version() -> RuntimeVersion {
			VERSION
		}

		fn execute_block(block: Block) {
			Executive::execute_block(block);
		}

		fn initialize_block(header: &<Block as BlockT>::Header) {
			Executive::initialize_block(header)
		}
	}

	impl sp_api::Metadata<Block> for Runtime {
		fn metadata() -> OpaqueMetadata {
			Runtime::metadata().into()
		}
	}

	impl block_builder_api::BlockBuilder<Block> for Runtime {
		fn apply_extrinsic(extrinsic: <Block as BlockT>::Extrinsic) -> ApplyExtrinsicResult {
			Executive::apply_extrinsic(extrinsic)
		}

		fn finalize_block() -> <Block as BlockT>::Header {
			Executive::finalize_block()
		}

		fn inherent_extrinsics(data: inherents::InherentData) -> Vec<<Block as BlockT>::Extrinsic> {
			data.create_extrinsics()
		}

		fn check_inherents(
			block: Block,
			data: inherents::InherentData,
		) -> inherents::CheckInherentsResult {
			data.check_extrinsics(&block)
		}

		fn random_seed() -> <Block as BlockT>::Hash {
			pallet_babe::RandomnessFromOneEpochAgo::<Runtime>::random_seed().0
		}
	}

	impl tx_pool_api::runtime_api::TaggedTransactionQueue<Block> for Runtime {
		fn validate_transaction(
			source: TransactionSource,
			tx: <Block as BlockT>::Extrinsic,
		) -> TransactionValidity {
			Executive::validate_transaction(source, tx)
		}
	}

	impl offchain_primitives::OffchainWorkerApi<Block> for Runtime {
		fn offchain_worker(header: &<Block as BlockT>::Header) {
			Executive::offchain_worker(header)
		}
	}

	impl primitives::v1::ParachainHost<Block, Hash, BlockNumber> for Runtime {
		fn validators() -> Vec<ValidatorId> {
			runtime_api_impl::validators::<Runtime>()
		}

		fn validator_groups() -> (Vec<Vec<ValidatorIndex>>, GroupRotationInfo<BlockNumber>) {
			runtime_api_impl::validator_groups::<Runtime>()
		}

		fn availability_cores() -> Vec<CoreState<Hash, BlockNumber>> {
			runtime_api_impl::availability_cores::<Runtime>()
		}

		fn persisted_validation_data(para_id: Id, assumption: OccupiedCoreAssumption)
			-> Option<PersistedValidationData<BlockNumber>> {
			runtime_api_impl::persisted_validation_data::<Runtime>(para_id, assumption)
		}

		fn check_validation_outputs(
			para_id: Id,
			outputs: primitives::v1::CandidateCommitments,
		) -> bool {
			runtime_api_impl::check_validation_outputs::<Runtime>(para_id, outputs)
		}

		fn session_index_for_child() -> SessionIndex {
			runtime_api_impl::session_index_for_child::<Runtime>()
		}

		fn validation_code(para_id: Id, assumption: OccupiedCoreAssumption)
			-> Option<ValidationCode> {
			runtime_api_impl::validation_code::<Runtime>(para_id, assumption)
		}

		fn historical_validation_code(para_id: Id, context_height: BlockNumber)
			-> Option<ValidationCode>
		{
			runtime_api_impl::historical_validation_code::<Runtime>(para_id, context_height)
		}

		fn candidate_pending_availability(para_id: Id) -> Option<CommittedCandidateReceipt<Hash>> {
			runtime_api_impl::candidate_pending_availability::<Runtime>(para_id)
		}

		fn candidate_events() -> Vec<CandidateEvent<Hash>> {
			runtime_api_impl::candidate_events::<Runtime, _>(|ev| {
				match ev {
					Event::parachains_inclusion(ev) => {
						Some(ev)
					}
					_ => None,
				}
			})
		}

		fn session_info(index: SessionIndex) -> Option<SessionInfoData> {
			runtime_api_impl::session_info::<Runtime>(index)
		}

		fn dmq_contents(recipient: Id) -> Vec<InboundDownwardMessage<BlockNumber>> {
			runtime_api_impl::dmq_contents::<Runtime>(recipient)
		}

		fn inbound_hrmp_channels_contents(
			recipient: Id
		) -> BTreeMap<Id, Vec<InboundHrmpMessage<BlockNumber>>> {
			runtime_api_impl::inbound_hrmp_channels_contents::<Runtime>(recipient)
		}
	}

	impl fg_primitives::GrandpaApi<Block> for Runtime {
		fn grandpa_authorities() -> Vec<(GrandpaId, u64)> {
			Grandpa::grandpa_authorities()
		}

		fn submit_report_equivocation_unsigned_extrinsic(
			equivocation_proof: fg_primitives::EquivocationProof<
				<Block as BlockT>::Hash,
				sp_runtime::traits::NumberFor<Block>,
			>,
			key_owner_proof: fg_primitives::OpaqueKeyOwnershipProof,
		) -> Option<()> {
			let key_owner_proof = key_owner_proof.decode()?;

			Grandpa::submit_unsigned_equivocation_report(
				equivocation_proof,
				key_owner_proof,
			)
		}

		fn generate_key_ownership_proof(
			_set_id: fg_primitives::SetId,
			authority_id: fg_primitives::AuthorityId,
		) -> Option<fg_primitives::OpaqueKeyOwnershipProof> {
			use parity_scale_codec::Encode;

			Historical::prove((fg_primitives::KEY_TYPE, authority_id))
				.map(|p| p.encode())
				.map(fg_primitives::OpaqueKeyOwnershipProof::new)
		}
	}

	impl babe_primitives::BabeApi<Block> for Runtime {
		fn configuration() -> babe_primitives::BabeGenesisConfiguration {
			// The choice of `c` parameter (where `1 - c` represents the
			// probability of a slot being empty), is done in accordance to the
			// slot duration and expected target block time, for safely
			// resisting network delays of maximum two seconds.
			// <https://research.web3.foundation/en/latest/polkadot/BABE/Babe/#6-practical-results>
			babe_primitives::BabeGenesisConfiguration {
				slot_duration: Babe::slot_duration(),
				epoch_length: EpochDurationInBlocks::get().into(),
				c: BABE_GENESIS_EPOCH_CONFIG.c,
				genesis_authorities: Babe::authorities(),
				randomness: Babe::randomness(),
				allowed_slots: BABE_GENESIS_EPOCH_CONFIG.allowed_slots,
			}
		}

		fn current_epoch_start() -> babe_primitives::Slot {
			Babe::current_epoch_start()
		}

		fn current_epoch() -> babe_primitives::Epoch {
			Babe::current_epoch()
		}

		fn next_epoch() -> babe_primitives::Epoch {
			Babe::next_epoch()
		}

		fn generate_key_ownership_proof(
			_slot: babe_primitives::Slot,
			authority_id: babe_primitives::AuthorityId,
		) -> Option<babe_primitives::OpaqueKeyOwnershipProof> {
			use parity_scale_codec::Encode;

			Historical::prove((babe_primitives::KEY_TYPE, authority_id))
				.map(|p| p.encode())
				.map(babe_primitives::OpaqueKeyOwnershipProof::new)
		}

		fn submit_report_equivocation_unsigned_extrinsic(
			equivocation_proof: babe_primitives::EquivocationProof<<Block as BlockT>::Header>,
			key_owner_proof: babe_primitives::OpaqueKeyOwnershipProof,
		) -> Option<()> {
			let key_owner_proof = key_owner_proof.decode()?;

			Babe::submit_unsigned_equivocation_report(
				equivocation_proof,
				key_owner_proof,
			)
		}
	}

	impl authority_discovery_primitives::AuthorityDiscoveryApi<Block> for Runtime {
		fn authorities() -> Vec<AuthorityDiscoveryId> {
			runtime_api_impl::relevant_authority_ids::<Runtime>()
		}
	}

	impl sp_session::SessionKeys<Block> for Runtime {
		fn generate_session_keys(seed: Option<Vec<u8>>) -> Vec<u8> {
			SessionKeys::generate(seed)
		}

		fn decode_session_keys(
			encoded: Vec<u8>,
		) -> Option<Vec<(Vec<u8>, sp_core::crypto::KeyTypeId)>> {
			SessionKeys::decode_into_raw_public_keys(&encoded)
		}
	}

	impl beefy_primitives::BeefyApi<Block, BeefyId> for Runtime {
		fn validator_set() -> beefy_primitives::ValidatorSet<BeefyId> {
			Beefy::validator_set()
		}
	}

	impl pallet_mmr_primitives::MmrApi<Block, Hash> for Runtime {
		fn generate_proof(leaf_index: u64)
			-> Result<(mmr::EncodableOpaqueLeaf, mmr::Proof<Hash>), mmr::Error>
		{
			Mmr::generate_proof(leaf_index)
				.map(|(leaf, proof)| (mmr::EncodableOpaqueLeaf::from_leaf(&leaf), proof))
		}

		fn verify_proof(leaf: mmr::EncodableOpaqueLeaf, proof: mmr::Proof<Hash>)
			-> Result<(), mmr::Error>
		{
			pub type Leaf = <
				<Runtime as pallet_mmr::Config>::LeafData as mmr::LeafDataProvider
			>::LeafData;

			let leaf: Leaf = leaf
				.into_opaque_leaf()
				.try_decode()
				.ok_or(mmr::Error::Verify)?;
			Mmr::verify_leaf(leaf, proof)
		}

		fn verify_proof_stateless(
			root: Hash,
			leaf: mmr::EncodableOpaqueLeaf,
			proof: mmr::Proof<Hash>
		) -> Result<(), mmr::Error> {
			type MmrHashing = <Runtime as pallet_mmr::Config>::Hashing;
			let node = mmr::DataOrHash::Data(leaf.into_opaque_leaf());
			pallet_mmr::verify_leaf_proof::<MmrHashing, _>(root, node, proof)
		}
	}

	impl frame_system_rpc_runtime_api::AccountNonceApi<Block, AccountId, Nonce> for Runtime {
		fn account_nonce(account: AccountId) -> Nonce {
			System::account_nonce(account)
		}
	}

	impl pallet_transaction_payment_rpc_runtime_api::TransactionPaymentApi<
		Block,
		Balance,
	> for Runtime {
		fn query_info(uxt: <Block as BlockT>::Extrinsic, len: u32) -> RuntimeDispatchInfo<Balance> {
			TransactionPayment::query_info(uxt, len)
		}
		fn query_fee_details(uxt: <Block as BlockT>::Extrinsic, len: u32) -> FeeDetails<Balance> {
			TransactionPayment::query_fee_details(uxt, len)
		}
	}
}<|MERGE_RESOLUTION|>--- conflicted
+++ resolved
@@ -157,18 +157,14 @@
 /// Extrinsic type that has already been checked.
 pub type CheckedExtrinsic = generic::CheckedExtrinsic<AccountId, Nonce, Call>;
 /// Executive: handles dispatch to the various modules.
-<<<<<<< HEAD
 pub type Executive = frame_executive::Executive<
 	Runtime,
 	Block,
 	frame_system::ChainContext<Runtime>,
 	Runtime,
-	AllModules,
+	AllPallets,
 	UpgradeSessionKeys,
 >;
-=======
-pub type Executive = frame_executive::Executive<Runtime, Block, frame_system::ChainContext<Runtime>, Runtime, AllPallets>;
->>>>>>> f589b6fb
 /// The payload being signed in transactions.
 pub type SignedPayload = generic::SignedPayload<Call, SignedExtra>;
 
@@ -270,16 +266,12 @@
 		Sudo: pallet_sudo::{Pallet, Call, Storage, Event<T>, Config<T>},
 
 		// Propose parachain pallet.
-<<<<<<< HEAD
-		ProposeParachain: propose_parachain::{Module, Call, Storage, Event<T>},
+		ProposeParachain: propose_parachain::{Pallet, Call, Storage, Event<T>},
 
 		// Bridges support.
-		Mmr: pallet_mmr::{Module, Call, Storage},
-		Beefy: pallet_beefy::{Module, Config<T>, Storage},
-		MmrLeaf: mmr_common::{Module, Storage},
-=======
-		ProposeParachain: propose_parachain::{Pallet, Call, Storage, Event<T>},
->>>>>>> f589b6fb
+		Mmr: pallet_mmr::{Pallet, Call, Storage},
+		Beefy: pallet_beefy::{Pallet, Config<T>, Storage},
+		MmrLeaf: mmr_common::{Pallet, Storage},
 	}
 }
 
@@ -687,7 +679,7 @@
 	type Hash = <Keccak256 as traits::Hash>::Output;
 	type OnNewRoot = mmr_common::DepositBeefyDigest<Runtime>;
 	type WeightInfo = ();
-	type LeafData = mmr_common::Module<Runtime>;
+	type LeafData = mmr_common::Pallet<Runtime>;
 }
 
 impl mmr_common::Config for Runtime {
