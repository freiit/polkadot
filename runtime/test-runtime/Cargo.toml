[package]
name = "polkadot-test-runtime"
version = "0.8.29"
authors = ["Parity Technologies <admin@parity.io>"]
edition = "2018"
build = "build.rs"

[dependencies]
bitvec = { version = "0.20.1", default-features = false, features = ["alloc"] }
parity-scale-codec = { version = "2.0.0", default-features = false, features = ["derive"] }
log = { version = "0.4.13", optional = true }
rustc-hex = { version = "2.1.0", default-features = false }
serde = { version = "1.0.123", default-features = false }
serde_derive = { version = "1.0.117", optional = true }
smallvec = "1.6.1"

<<<<<<< HEAD
authority-discovery-primitives = { package = "sp-authority-discovery", git = "https://github.com/paritytech/substrate", default-features = false , branch = "bkchr-inherent-something-future" }
babe-primitives = { package = "sp-consensus-babe", git = "https://github.com/paritytech/substrate", default-features = false , branch = "bkchr-inherent-something-future" }
sp-api = { git = "https://github.com/paritytech/substrate", default-features = false , branch = "bkchr-inherent-something-future" }
inherents = { package = "sp-inherents", git = "https://github.com/paritytech/substrate", default-features = false , branch = "bkchr-inherent-something-future" }
offchain-primitives = { package = "sp-offchain", git = "https://github.com/paritytech/substrate", default-features = false , branch = "bkchr-inherent-something-future" }
sp-std = { git = "https://github.com/paritytech/substrate", default-features = false , branch = "bkchr-inherent-something-future" }
sp-io = { git = "https://github.com/paritytech/substrate", default-features = false , branch = "bkchr-inherent-something-future" }
sp-runtime = { git = "https://github.com/paritytech/substrate", default-features = false , branch = "bkchr-inherent-something-future" }
sp-staking = { git = "https://github.com/paritytech/substrate", default-features = false , branch = "bkchr-inherent-something-future" }
sp-core = { git = "https://github.com/paritytech/substrate", default-features = false , branch = "bkchr-inherent-something-future" }
sp-session = { git = "https://github.com/paritytech/substrate", default-features = false , branch = "bkchr-inherent-something-future" }
sp-version = { git = "https://github.com/paritytech/substrate", default-features = false , branch = "bkchr-inherent-something-future" }
tx-pool-api = { package = "sp-transaction-pool", git = "https://github.com/paritytech/substrate", default-features = false , branch = "bkchr-inherent-something-future" }
block-builder-api = { package = "sp-block-builder", git = "https://github.com/paritytech/substrate", default-features = false , branch = "bkchr-inherent-something-future" }
=======
authority-discovery-primitives = { package = "sp-authority-discovery", git = "https://github.com/paritytech/substrate", branch = "master", default-features = false }
babe-primitives = { package = "sp-consensus-babe", git = "https://github.com/paritytech/substrate", branch = "master", default-features = false }
sp-api = { git = "https://github.com/paritytech/substrate", branch = "master", default-features = false }
inherents = { package = "sp-inherents", git = "https://github.com/paritytech/substrate", branch = "master", default-features = false }
offchain-primitives = { package = "sp-offchain", git = "https://github.com/paritytech/substrate", branch = "master", default-features = false }
sp-std = { git = "https://github.com/paritytech/substrate", branch = "master", default-features = false }
sp-io = { git = "https://github.com/paritytech/substrate", branch = "master", default-features = false }
sp-runtime = { git = "https://github.com/paritytech/substrate", branch = "master", default-features = false }
sp-staking = { git = "https://github.com/paritytech/substrate", branch = "master", default-features = false }
sp-core = { git = "https://github.com/paritytech/substrate", branch = "master", default-features = false }
sp-session = { git = "https://github.com/paritytech/substrate", branch = "master", default-features = false }
sp-version = { git = "https://github.com/paritytech/substrate", branch = "master", default-features = false }
sp-election-providers = { git = "https://github.com/paritytech/substrate", branch = "master", default-features = false }
tx-pool-api = { package = "sp-transaction-pool", git = "https://github.com/paritytech/substrate", branch = "master", default-features = false }
block-builder-api = { package = "sp-block-builder", git = "https://github.com/paritytech/substrate", branch = "master", default-features = false }
>>>>>>> 3248c15b

pallet-authority-discovery = { git = "https://github.com/paritytech/substrate", default-features = false , branch = "bkchr-inherent-something-future" }
pallet-authorship = { git = "https://github.com/paritytech/substrate", default-features = false , branch = "bkchr-inherent-something-future" }
pallet-babe = { git = "https://github.com/paritytech/substrate", default-features = false , branch = "bkchr-inherent-something-future" }
pallet-balances = { git = "https://github.com/paritytech/substrate", default-features = false , branch = "bkchr-inherent-something-future" }
pallet-transaction-payment = { git = "https://github.com/paritytech/substrate", default-features = false , branch = "bkchr-inherent-something-future" }
pallet-transaction-payment-rpc-runtime-api = { git = "https://github.com/paritytech/substrate", default-features = false , branch = "bkchr-inherent-something-future" }
frame-executive = { git = "https://github.com/paritytech/substrate", default-features = false , branch = "bkchr-inherent-something-future" }
pallet-grandpa = { git = "https://github.com/paritytech/substrate", default-features = false , branch = "bkchr-inherent-something-future" }
pallet-indices = { git = "https://github.com/paritytech/substrate", default-features = false , branch = "bkchr-inherent-something-future" }
pallet-nicks = { git = "https://github.com/paritytech/substrate", default-features = false , branch = "bkchr-inherent-something-future" }
pallet-offences = { git = "https://github.com/paritytech/substrate", default-features = false , branch = "bkchr-inherent-something-future" }
pallet-randomness-collective-flip = { git = "https://github.com/paritytech/substrate", default-features = false , branch = "bkchr-inherent-something-future" }
pallet-session = { git = "https://github.com/paritytech/substrate", default-features = false , branch = "bkchr-inherent-something-future" }
frame-support = { git = "https://github.com/paritytech/substrate", default-features = false , branch = "bkchr-inherent-something-future" }
pallet-staking = { git = "https://github.com/paritytech/substrate", default-features = false , branch = "bkchr-inherent-something-future" }
pallet-staking-reward-curve = { git = "https://github.com/paritytech/substrate", branch = "bkchr-inherent-something-future" }
frame-system = {git = "https://github.com/paritytech/substrate", default-features = false , branch = "bkchr-inherent-something-future" }
frame-system-rpc-runtime-api = { git = "https://github.com/paritytech/substrate", default-features = false , branch = "bkchr-inherent-something-future" }
pallet-timestamp = { git = "https://github.com/paritytech/substrate", default-features = false , branch = "bkchr-inherent-something-future" }
pallet-sudo = { git = "https://github.com/paritytech/substrate", default-features = false , branch = "bkchr-inherent-something-future" }
pallet-vesting = { git = "https://github.com/paritytech/substrate", default-features = false , branch = "bkchr-inherent-something-future" }

runtime-common = { package = "polkadot-runtime-common", path = "../common", default-features = false }
primitives = { package = "polkadot-primitives", path = "../../primitives", default-features = false }
polkadot-parachain = { path = "../../parachain", default-features = false }
polkadot-runtime-parachains = { path = "../parachains", default-features = false }

[dev-dependencies]
hex-literal = "0.3.1"
libsecp256k1 = "0.3.5"
tiny-keccak = "2.0.2"
keyring = { package = "sp-keyring", git = "https://github.com/paritytech/substrate", branch = "bkchr-inherent-something-future" }
sp-trie = { git = "https://github.com/paritytech/substrate", branch = "bkchr-inherent-something-future" }
serde_json = "1.0.61"

[build-dependencies]
substrate-wasm-builder = "3.0.0"

[features]
default = ["std"]
no_std = []
only-staking = []
std = [
	"authority-discovery-primitives/std",
	"pallet-authority-discovery/std",
	"bitvec/std",
	"primitives/std",
	"rustc-hex/std",
	"parity-scale-codec/std",
	"inherents/std",
	"sp-core/std",
	"polkadot-parachain/std",
	"sp-api/std",
	"tx-pool-api/std",
	"block-builder-api/std",
	"offchain-primitives/std",
	"sp-std/std",
	"sp-io/std",
	"frame-support/std",
	"pallet-authorship/std",
	"pallet-balances/std",
	"pallet-transaction-payment/std",
	"pallet-transaction-payment-rpc-runtime-api/std",
	"frame-executive/std",
	"pallet-grandpa/std",
	"pallet-indices/std",
	"pallet-nicks/std",
	"pallet-offences/std",
	"sp-runtime/std",
	"sp-staking/std",
	"pallet-session/std",
	"pallet-staking/std",
	"frame-system/std",
	"frame-system-rpc-runtime-api/std",
	"pallet-timestamp/std",
	"sp-version/std",
	"pallet-vesting/std",
	"serde_derive",
	"serde/std",
	"log",
	"pallet-babe/std",
	"babe-primitives/std",
	"sp-session/std",
	"pallet-randomness-collective-flip/std",
	"runtime-common/std",
	"sp-election-providers/std",
]<|MERGE_RESOLUTION|>--- conflicted
+++ resolved
@@ -14,7 +14,6 @@
 serde_derive = { version = "1.0.117", optional = true }
 smallvec = "1.6.1"
 
-<<<<<<< HEAD
 authority-discovery-primitives = { package = "sp-authority-discovery", git = "https://github.com/paritytech/substrate", default-features = false , branch = "bkchr-inherent-something-future" }
 babe-primitives = { package = "sp-consensus-babe", git = "https://github.com/paritytech/substrate", default-features = false , branch = "bkchr-inherent-something-future" }
 sp-api = { git = "https://github.com/paritytech/substrate", default-features = false , branch = "bkchr-inherent-something-future" }
@@ -27,25 +26,9 @@
 sp-core = { git = "https://github.com/paritytech/substrate", default-features = false , branch = "bkchr-inherent-something-future" }
 sp-session = { git = "https://github.com/paritytech/substrate", default-features = false , branch = "bkchr-inherent-something-future" }
 sp-version = { git = "https://github.com/paritytech/substrate", default-features = false , branch = "bkchr-inherent-something-future" }
+sp-election-providers = { git = "https://github.com/paritytech/substrate", default-features = false , branch = "bkchr-inherent-something-future" }
 tx-pool-api = { package = "sp-transaction-pool", git = "https://github.com/paritytech/substrate", default-features = false , branch = "bkchr-inherent-something-future" }
 block-builder-api = { package = "sp-block-builder", git = "https://github.com/paritytech/substrate", default-features = false , branch = "bkchr-inherent-something-future" }
-=======
-authority-discovery-primitives = { package = "sp-authority-discovery", git = "https://github.com/paritytech/substrate", branch = "master", default-features = false }
-babe-primitives = { package = "sp-consensus-babe", git = "https://github.com/paritytech/substrate", branch = "master", default-features = false }
-sp-api = { git = "https://github.com/paritytech/substrate", branch = "master", default-features = false }
-inherents = { package = "sp-inherents", git = "https://github.com/paritytech/substrate", branch = "master", default-features = false }
-offchain-primitives = { package = "sp-offchain", git = "https://github.com/paritytech/substrate", branch = "master", default-features = false }
-sp-std = { git = "https://github.com/paritytech/substrate", branch = "master", default-features = false }
-sp-io = { git = "https://github.com/paritytech/substrate", branch = "master", default-features = false }
-sp-runtime = { git = "https://github.com/paritytech/substrate", branch = "master", default-features = false }
-sp-staking = { git = "https://github.com/paritytech/substrate", branch = "master", default-features = false }
-sp-core = { git = "https://github.com/paritytech/substrate", branch = "master", default-features = false }
-sp-session = { git = "https://github.com/paritytech/substrate", branch = "master", default-features = false }
-sp-version = { git = "https://github.com/paritytech/substrate", branch = "master", default-features = false }
-sp-election-providers = { git = "https://github.com/paritytech/substrate", branch = "master", default-features = false }
-tx-pool-api = { package = "sp-transaction-pool", git = "https://github.com/paritytech/substrate", branch = "master", default-features = false }
-block-builder-api = { package = "sp-block-builder", git = "https://github.com/paritytech/substrate", branch = "master", default-features = false }
->>>>>>> 3248c15b
 
 pallet-authority-discovery = { git = "https://github.com/paritytech/substrate", default-features = false , branch = "bkchr-inherent-something-future" }
 pallet-authorship = { git = "https://github.com/paritytech/substrate", default-features = false , branch = "bkchr-inherent-something-future" }
