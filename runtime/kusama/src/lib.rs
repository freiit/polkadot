--- conflicted
+++ resolved
@@ -412,12 +412,8 @@
 	// A majority of the council or root can cancel the slash.
 	type SlashCancelOrigin = SlashCancelOrigin;
 	type SessionInterface = Self;
-<<<<<<< HEAD
-	type RewardCurve = RewardCurve;
-=======
 	type EraPayout = pallet_staking::ConvertCurve<RewardCurve>;
 	type MaxNominatorRewardedPerValidator = MaxNominatorRewardedPerValidator;
->>>>>>> 4bfb2f0c
 	type NextNewSession = Session;
 	type ElectionLookahead = ElectionLookahead;
 	type Call = Call;
