--- conflicted
+++ resolved
@@ -67,10 +67,7 @@
 use pallet_session::historical as session_historical;
 use static_assertions::const_assert;
 use beefy_primitives::ecdsa::AuthorityId as BeefyId;
-<<<<<<< HEAD
-=======
 use pallet_mmr_primitives as mmr;
->>>>>>> ace614d9
 
 #[cfg(feature = "std")]
 pub use pallet_staking::StakerStatus;
@@ -1206,8 +1203,6 @@
 		}
 	}
 
-<<<<<<< HEAD
-=======
 	impl mmr::MmrApi<Block, Hash> for Runtime {
 		fn generate_proof(_leaf_index: u64)
 			-> Result<(mmr::EncodableOpaqueLeaf, mmr::Proof<Hash>), mmr::Error>
@@ -1233,7 +1228,6 @@
 		}
 	}
 
->>>>>>> ace614d9
 	impl fg_primitives::GrandpaApi<Block> for Runtime {
 		fn grandpa_authorities() -> Vec<(GrandpaId, u64)> {
 			Grandpa::grandpa_authorities()
